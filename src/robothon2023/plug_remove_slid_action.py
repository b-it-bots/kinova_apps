#!/usr/bin/env python3
#
import rospy
import numpy as np
import kortex_driver.msg
from typing import Type, TypeVar
from robothon2023.full_arm_movement import FullArmMovement
from robothon2023.transform_utils import TransformUtils
from robothon2023.abstract_action import AbstractAction
from cv_bridge import CvBridge, CvBridgeError
import cv2
from sensor_msgs.msg import Image
import math
import scipy.spatial as spatial
import datetime
import os

def dilate(img, dilation_size=1):
    dilation_shape = cv2.MORPH_RECT
    element = cv2.getStructuringElement(dilation_shape, (2 * dilation_size + 1, 2 * dilation_size + 1),
                                       (dilation_size, dilation_size))
    img = cv2.dilate(img, element)
    return img

def erode(img, erosion_size=1):
    erosion_shape = cv2.MORPH_RECT
    element = cv2.getStructuringElement(erosion_shape, (2 * erosion_size + 1, 2 * erosion_size + 1),
                                       (erosion_size, erosion_size))
    img = cv2.erode(img, element)
    return img


class PlugRemoveSlidAction(AbstractAction):
    """
    Assumption: We have approximate pose of the plug .

    - Move arm to the top of the plugs
    - Do visual servoing and adjust arm
    - Open gripper
    - Move arm with velocity control downwards
    - stope when the force is higher
    - retreate above
    - close gripper
    - move up
    - go to fixed insert position
    - Move downwards with velocity control
    - Check force for 2 levels - (board collision and slid force)  needs to be identified
    - Stop if board collision is hit
    - retreat above and random sample x and y pose
    - if slid force is there for some amount of time then collision force comes then open gripper
    -
    """
    def __init__(self, arm: FullArmMovement, transform_utils: TransformUtils) -> None:
        super(PlugRemoveSlidAction, self).__init__(arm, transform_utils)
        self.current_force_z = []
        self.current_height = None
        self.base_feedback_sub = rospy.Subscriber('/my_gen3/base_feedback', kortex_driver.msg.BaseCyclic_Feedback, self.base_feedback_cb)
        self.cart_vel_pub = rospy.Publisher('/my_gen3/in/cartesian_velocity', kortex_driver.msg.TwistCommand, queue_size=1)
        self.img_sub = rospy.Subscriber('/camera/color/image_raw', Image, self.image_cb)
        self.img_pub = rospy.Publisher('/visual_servoing_debug_img', Image, queue_size=10)
        self.loop_rate = rospy.Rate(10.0)
        self.image = None
        self.bridge = CvBridge()
        self.move_up_done = False
        self.move_down_done = False
        self.close_gripper_done = False
        self.save_debug_images_dir = "/home/b-it-bots/temp/robothon"

    def base_feedback_cb(self, msg):
        self.current_force_z.append(msg.base.tool_external_wrench_force_z)
        if len(self.current_force_z) > 25:
            self.current_force_z.pop(0)
        self.current_height = msg.base.tool_pose_z

    def pre_perceive(self) -> bool:
        print ("in pre perceive")

        pre_height_above_button = rospy.get_param("~pre_height_above_button", 0.3)
        kinova_pose = self.transform_utils.transform_pose_frame_name(reference_frame_name="meter_plug_black_link",
                                                                      target_frame_name="base_link",
                                                                      offset_linear=[0.00, 0.00, pre_height_above_button],
                                                                      offset_rotation_euler=[math.pi, 0.0, math.pi/2])

        self.arm.execute_gripper_command(0.5)
        self.arm.send_cartesian_pose(kinova_pose)
        return True


    def act(self) -> bool:
        print ("in act")
        #Allign camera
        self.run_visual_servoing(self.align_black_port, save_debug_images=True, run=True)
        self.move_down_velocity_control()
        self.arm.execute_gripper_command(1.0) #close gripper
        self.move_up_velocity_control()
        self.move_forward()
        inserted = False
        retries = 0
        max_insert_retries = rospy.get_param('~max_insert_retries', 5)
        while not inserted:
            self.run_visual_servoing(self.align_red_port, save_debug_images=False, run=True)
            inserted = self.move_down_insert()
            retries += 1
            if retries > max_insert_retries:
                break
        if not inserted:
            # if we haven't inserted the plug, release it
            self.arm.execute_gripper_command(0.3)
        return True

    def verify(self) -> bool:
        return True

    def image_cb(self, msg):

        # get the image from the message
        try:
            image = self.bridge.imgmsg_to_cv2(msg, "bgr8")
        except CvBridgeError as e:
            print(e)
        self.image = image

    def run_visual_servoing(self, vs_target_fn, save_debug_images=False, run=True):
        stop = False
        while not rospy.is_shutdown():
            if self.image is None:
                rospy.loginfo('waiting for image')
                self.loop_rate.sleep()
                continue
            msg = kortex_driver.msg.TwistCommand()
            msg.reference_frame = kortex_driver.msg.CartesianReferenceFrame.CARTESIAN_REFERENCE_FRAME_TOOL
            x_error, y_error = vs_target_fn(save_debug_images)
            if x_error is None:
                print('none')
                msg.twist.linear_x = 0.0
            if y_error is None:
                print('none')
                msg.twist.linear_y = 0.0
            if x_error is not None:
                rospy.loginfo('X Error: %.2f' % (x_error))
                if x_error < 0:
                    msg.twist.linear_x = -0.005
                if x_error > 0:
                    msg.twist.linear_x = 0.005
                if abs(x_error) < 3:
                    msg.twist.linear_x = 0.0
                elif abs(x_error) < 10:
                    msg.twist.linear_x *= 0.5

            if y_error is not None:
                rospy.loginfo('Y Error: %.2f' % (y_error))
                if y_error < 0:
                    msg.twist.linear_y = -0.005
                if y_error > 0:
                    msg.twist.linear_y = 0.005
                if abs(y_error) < 3:
                    msg.twist.linear_y = 0.0
                elif abs(y_error) < 10:
                    msg.twist.linear_y *= 0.5
            if run:
                self.cart_vel_pub.publish(msg)
                if msg.twist.linear_x == 0.0 and msg.twist.linear_y == 0 and x_error is not None and y_error is not None:
                    break
            self.loop_rate.sleep()
        msg = kortex_driver.msg.TwistCommand()
        msg.reference_frame = kortex_driver.msg.CartesianReferenceFrame.CARTESIAN_REFERENCE_FRAME_MIXED
        self.cart_vel_pub.publish(msg)

    def align_black_port(self, save_debug_images=False):

        if save_debug_images:
            self.save_debug_images()

        # parameters
        circularity_threshold_low = 0.82
        contours_area_threshold_low = 3000
        contours_area_threshold_high = 9000
        red_color_threshold_low = 10
        red_color_threshold_high = 80

        # crop to ROI
        min_x = 280
        max_x = 1000
        min_y = 100
        max_y = 710
        ## These are targets when tool_pose_z = approx 0.148 m
        target_x = 356
        target_y = 330

        # crop to ROI
        image = self.image[min_y:max_y, min_x:max_x]
        image_copy = image.copy()

        # find the contours
        # convert the image to grayscale
        gray = cv2.cvtColor(image, cv2.COLOR_BGR2GRAY)
        clahe = cv2.createCLAHE(clipLimit=3.0, tileGridSize=(15, 15))
        gray = clahe.apply(gray)
        # apply gaussian blur to the image
        blur = cv2.GaussianBlur(gray, (5, 5), 0)
        # otsu thresholding
        ret, blur = cv2.threshold(blur, 0, 255, cv2.THRESH_BINARY + cv2.THRESH_OTSU)
        # apply canny edge detection
        canny = cv2.Canny(blur, 50, 150)
        # find the contours
        contours, _ = cv2.findContours(
            canny, cv2.RETR_EXTERNAL, cv2.CHAIN_APPROX_SIMPLE)

        # filter out black contours
        filtered_contours = []
        for contour in contours:

            # Calculate area and perimeter of the contour
            area = cv2.contourArea(contour)
            perimeter = cv2.arcLength(contour, True)

            # filter out small contours
            if area < contours_area_threshold_low or area > contours_area_threshold_high:
                continue

            # Calculate circularity of the contour (reference: https://en.wikipedia.org/wiki/Roundness)
            circularity = (4 * np.pi * area) / (perimeter ** 2)

            # filter out non circular contours
            if circularity < circularity_threshold_low:
                continue

            # draw the contour on the image
            # cv2.drawContours(image, [contour], -1, (0, 255, 0), 2)

            # create a mask of the contour
            n_mask = np.zeros(image.shape[:2], dtype="uint8")
            cv2.drawContours(n_mask, [contour], 0, (255, 255, 255), -1)

            # get the mean color of the contour using the mask
            mean_color = cv2.mean(image_copy, mask=n_mask)

            # filter out non red contours
            if mean_color[0] < red_color_threshold_high and mean_color[0] > red_color_threshold_low:
                filtered_contours.append(contour)

        print("Number of filtered contours: {}".format(len(filtered_contours)))

        # NOTE: it should only be one contour
        if len(filtered_contours) > 1:
            print("More than one contour found!")
            print("TODO 1: failure recovery mechanism")
            return None, None

        elif len(filtered_contours) == 1:
            # draw the contour on the image
            cv2.drawContours(image, filtered_contours, -1, (0, 255, 0), 2)

            # display the image with target points
            cv2.circle(image, (target_x, target_y), 5, (255, 255, 0), -1)

            # draw a horizontal line from the target point
            cv2.line(image, (0, target_y), (image.shape[1], target_y), (0, 0, 255), 2)
            # draw a vertical line from the target point
            cv2.line(image, (target_x, 0), (target_x, image.shape[0]), (0, 0, 255), 2)

            # calculate the centroid of the contour
            M = cv2.moments(filtered_contours[0])
            centroid_x = int(M["m10"] / M["m00"])
            centroid_y = int(M["m01"] / M["m00"])

            # draw the centroid on the image
            cv2.circle(image, (centroid_x, centroid_y), 5, (0, 0, 255), -1)

            # calculate the error
            error_x = target_x - centroid_x
            error_y = target_y - centroid_y
            rospy.loginfo('Centroid: %d, %d, Error: %d, %d' % (centroid_x, centroid_y, error_x, error_y))
            # print('Centroid: %d, %d, Error: %d, %d' % (centroid_x, centroid_y, error_x, error_y))

            # print the error in the image
            cv2.putText(image, "Error: {}, {}".format(error_x, error_y),
                        (10, 30), cv2.FONT_HERSHEY_SIMPLEX, 0.6, (255, 255, 0), 2)

            # draw a horizontal error line from the centroid to the target point (x-axis only)
            horizontal_line = [(centroid_x, centroid_y), (target_x, centroid_y)]
            cv2.line(image, horizontal_line[0], horizontal_line[1], (0, 255, 0), 2)

            # draw a vertical error line from the end of the horizontal line to the target point (y-axis only)
            vertical_line = [(target_x, centroid_y), (target_x, target_y)]
            cv2.line(image, vertical_line[0], vertical_line[1], (0, 255, 0), 2)

            # show the result
            # cv2.imshow("Filtered Contours", image)
            # cv2.waitKey(0)
            # cv2.destroyAllWindows()

        else:
            print("No contour found!")
            error_x = None
            error_y = None
        
        self.img_pub.publish(self.bridge.cv2_to_imgmsg(image, "bgr8"))
        return error_x, error_y
        
    def align_red_port(self, save_debug_images=False):
        min_x = 200
        max_x = 1000
        min_y = 100
        max_y = 520
        ## These are targets when tool_pose_z = approx 0.148 m
        target_x = 570
        target_y = 318
        color_img = self.image[min_y:max_y, min_x:max_x]
        img = cv2.cvtColor(color_img, cv2.COLOR_BGR2GRAY)
        mask = cv2.GaussianBlur(img, (3, 3), sigmaX=33)
        mask = cv2.adaptiveThreshold(img, 255, cv2.ADAPTIVE_THRESH_MEAN_C, cv2.THRESH_BINARY, 11, 23)
        mask = erode(mask)
        mask = dilate(mask)
        allc, vcirc, hcirc = self.detect_silver_circles(mask)
        if allc is None:
            return None, None
        for idx, cc in enumerate(allc):
            a, b, r = cc[0], cc[1], cc[2]
            cv2.circle(color_img, (a, b), r, (0, 0, 255), 2)
        avg_x = 0
        avg_y = 0
        if len(vcirc) == 1:
            avg_x = (allc[vcirc[0][0]][0] + allc[vcirc[0][1]][0]) / 2.0
            error_x = target_x - avg_x
        else:
            error_x = None
        if len(hcirc) == 1:
            avg_y = (allc[hcirc[0][0]][1] + allc[hcirc[0][1]][1]) / 2.0
            error_y = target_y - avg_y
        else:
            error_y = None
        if error_x is not None:
            rospy.loginfo('Vcirc Centroid X: %d, %d, Error: %d' % (avg_x, avg_y, error_x))
        if error_y is not None:
            rospy.loginfo('Hcirc Centroid Y: %d, %d, Error: %d' % (avg_x, avg_y, error_y))

        for pair in vcirc:
            cc1 = allc[pair[0]]
            cc2 = allc[pair[1]]
            cv2.circle(color_img, (cc1[0], cc1[1]), cc1[2], (255, 0, 0), 2)
            cv2.circle(color_img, (cc2[0], cc2[1]), cc2[2], (255, 0, 0), 2)

        for pair in hcirc:
            cc1 = allc[pair[0]]
            cc2 = allc[pair[1]]
            cv2.circle(color_img, (cc1[0], cc1[1]), cc1[2], (0, 255, 0), 2)
            cv2.circle(color_img, (cc2[0], cc2[1]), cc2[2], (0, 255, 0), 2)
        self.img_pub.publish(self.bridge.cv2_to_imgmsg(color_img, "bgr8"))
        return error_x, error_y

    def detect_silver_circles(self, img):
        imgblur = cv2.blur(img, (3, 3))
        detected_circles = cv2.HoughCircles(imgblur, cv2.HOUGH_GRADIENT, 1, 20, param1 = 50, param2 = 15, minRadius = 10, maxRadius = 20)
        if detected_circles is None:
            return None, None, None
        detected_circles = detected_circles.astype(np.int64)[0]
        filtered_circles = []
        wanted_circle_centers = np.array([[535, 268], [531, 164], [324, 342], [218, 343]])
        circ_centers = detected_circles[:, :2]
        distances = spatial.distance.cdist(circ_centers, circ_centers)
        np.fill_diagonal(distances, 1000.0)
        vertical_circle_idx = []
        horizontal_circle_idx = []
        dist_threshold = 10
        axis_threshold = 5
        # approximate distance in pixels between silver circles (screws) at 0.148m height
        target_dist = 104
        all_circles = detected_circles.copy()
        selected_circles = []
        for idx, (cc, dist) in enumerate(zip(detected_circles, distances)):
            # find circle which is at target_dist from current circle
            best_match_idx = np.argmin(abs(dist - target_dist))
            bmc = detected_circles[best_match_idx]
            smallest = dist[np.argmin(abs(dist - target_dist))]
            # if its close enough to target_dist and this distance is along the x-coordinate (horizontal circles)
            if abs(smallest - target_dist) < dist_threshold and (abs(abs(cc[0] - bmc[0]) - target_dist) < axis_threshold):
                filtered_circles.append(cc)
                if idx not in selected_circles:
                    horizontal_circle_idx.append([idx, best_match_idx])
                    selected_circles.append(best_match_idx)
            # if its close enough to target_dist and this distance is along the y-coordinate (horizontal circles)
            if abs(smallest - target_dist) < dist_threshold and (abs(abs(cc[1] - bmc[1]) - target_dist) < axis_threshold):
                filtered_circles.append(cc)
                if idx not in selected_circles:
                    vertical_circle_idx.append([idx, best_match_idx])
                    selected_circles.append(best_match_idx)
        detected_circles = np.array(filtered_circles)
        # if we get two pairs of horizontal circles, pick the one that's above
        if len(horizontal_circle_idx) == 2:
            if all_circles[horizontal_circle_idx[0][0]][1] < all_circles[horizontal_circle_idx[1][0]][1]:
                horizontal_circle_idx.pop(1)
            else:
                horizontal_circle_idx.pop(0)
        return all_circles, vertical_circle_idx, horizontal_circle_idx

    def move_down_velocity_control(self):
        linear_vel_z = rospy.get_param("~linear_vel_z", 0.005)
        force_z_diff_threshold = rospy.get_param("~force_z_diff_threshold", 3.0)
        force_control_loop_rate = rospy.Rate(rospy.get_param("~force_control_loop_rate", 10.0))
        stop = False
        self.current_force_z = []
        num_retries = 0
        while not rospy.is_shutdown():
            if len(self.current_force_z) < 20:
                num_retries += 1
                if num_retries > 100:
                    rospy.logerr("No force measurements received")
                    break
                force_control_loop_rate.sleep()
                continue
            msg = kortex_driver.msg.TwistCommand()
            msg.reference_frame = kortex_driver.msg.CartesianReferenceFrame.CARTESIAN_REFERENCE_FRAME_TOOL
            msg.twist.linear_z = linear_vel_z
            # print("Force: {}".format(abs(np.mean(self.current_force_z) - self.current_force_z[-1])))
            if abs(np.mean(self.current_force_z) - self.current_force_z[-1]) > force_z_diff_threshold:
                rospy.loginfo("Force difference threshold reached")
                stop = True
                msg.twist.linear_z = 0.0
            self.cart_vel_pub.publish(msg)
            if stop:
                break
            force_control_loop_rate.sleep()
        msg = kortex_driver.msg.TwistCommand()
        msg.reference_frame = kortex_driver.msg.CartesianReferenceFrame.CARTESIAN_REFERENCE_FRAME_TOOL
        msg.twist.linear_z = -linear_vel_z
        for idx in range(10):
            self.cart_vel_pub.publish(msg)
            force_control_loop_rate.sleep()
        msg.twist.linear_z = 0.0
        self.cart_vel_pub.publish(msg)
        force_control_loop_rate.sleep()
        rospy.sleep(0.1)
        return True

    def move_down_insert(self):
        linear_vel_z = rospy.get_param("~linear_vel_z", 0.005)
        force_z_diff_threshold = 10.0
        force_control_loop_rate = rospy.Rate(rospy.get_param("~force_control_loop_rate", 10.0))
        plug_insertion_height_threshold = rospy.get_param("~plug_insertion_height_threshold", 0.125)
        stop = False
        self.current_force_z = []
        num_retries = 0
        while not rospy.is_shutdown():
            if len(self.current_force_z) < 20:
                num_retries += 1
                if num_retries > 100:
                    rospy.logerr("No force measurements received")
                    break
                force_control_loop_rate.sleep()
                continue
            msg = kortex_driver.msg.TwistCommand()
            msg.reference_frame = kortex_driver.msg.CartesianReferenceFrame.CARTESIAN_REFERENCE_FRAME_TOOL
            msg.twist.linear_z = linear_vel_z
            # print("Force: {}".format(abs(np.mean(self.current_force_z) - self.current_force_z[-1])))
            if abs(np.mean(self.current_force_z) - self.current_force_z[-1]) > force_z_diff_threshold:
                rospy.loginfo("Force difference threshold reached")
                stop = True
                msg.twist.linear_z = 0.0
            self.cart_vel_pub.publish(msg)
            if stop:
                break
            force_control_loop_rate.sleep()
        inserted_plug = False
<<<<<<< HEAD
        if self.current_height < plug_insertion_height_threshold: # we've definitely inserted the plug
            rospy.loginfo("Height threshold reached; we have inserted the plug")
=======
        if self.current_height < 0.130: # we've definitely inserted the plug
>>>>>>> 73fe2474
            inserted_plug = True
            self.arm.execute_gripper_command(0.3) #open gripper
        msg = kortex_driver.msg.TwistCommand()
        msg.reference_frame = kortex_driver.msg.CartesianReferenceFrame.CARTESIAN_REFERENCE_FRAME_TOOL
        msg.twist.linear_z = -linear_vel_z
        for idx in range(50):
            if self.current_height > 0.1475:
                break
            self.cart_vel_pub.publish(msg)
            force_control_loop_rate.sleep()
        msg.twist.linear_z = 0.0
        msg.reference_frame = kortex_driver.msg.CartesianReferenceFrame.CARTESIAN_REFERENCE_FRAME_MIXED
        self.cart_vel_pub.publish(msg)
        force_control_loop_rate.sleep()
        return inserted_plug


    def move_arm_2D_space(self, direction):

        msg = kortex_driver.msg.TwistCommand()
        msg.reference_frame = kortex_driver.msg.CartesianReferenceFrame.CARTESIAN_REFERENCE_FRAME_TOOL
        if direction == 0:
            rospy.loginfo("Stopped moving")
            msg.twist.linear_x = 0.0
            self.cart_vel_pub.publish(msg)
            self.loop_rate.sleep()
            self.stop = True
            self.cart_vel_pub.publish(msg)
        elif direction == -1 or direction == 1:
            rospy.loginfo("Moving in y direction")
            msg.twist.linear_x = direction * self.velocity
            self.cart_vel_pub.publish(msg)
            self.loop_rate.sleep()
        else:
            rospy.loginfo("Invalid direction")

    def move_up_velocity_control(self):
        rospy.loginfo("Moving up")
        pre_height_above_button = rospy.get_param("~pre_height_above_button", 0.20)
        msg = kortex_driver.msg.TwistCommand()
        msg.reference_frame = kortex_driver.msg.CartesianReferenceFrame.CARTESIAN_REFERENCE_FRAME_TOOL
        for idx in range(50):
            if self.current_height > 0.1475:
                break
            msg.twist.linear_z = -0.01
            self.cart_vel_pub.publish(msg)
            self.loop_rate.sleep()
        msg.twist.linear_z = 0.0
        self.cart_vel_pub.publish(msg)
        self.loop_rate.sleep()
        self.cart_vel_pub.publish(msg)

    def move_forward(self):
        rospy.loginfo("Moving forward")
        msg = kortex_driver.msg.TwistCommand()
        msg.reference_frame = kortex_driver.msg.CartesianReferenceFrame.CARTESIAN_REFERENCE_FRAME_TOOL
        for idx in range(25):
            msg.twist.linear_y = 0.01
            self.cart_vel_pub.publish(msg)
            self.loop_rate.sleep()
        msg.twist.linear_y = 0.0
        self.cart_vel_pub.publish(msg)
        self.loop_rate.sleep()
        self.cart_vel_pub.publish(msg)

    def save_debug_images(self):
        rospy.loginfo_once("Saving debug images")

        # check if the directory exists
        if not os.path.exists(self.save_debug_images_dir):
            pass
            # TODO: create a directory
        else:
            # get the current date and time
            now = datetime.datetime.now()
            date_time = now.strftime("%m_%d_%Y_%H_%M_%S")

            # save the images
            cv2.imwrite(os.path.join(self.save_debug_images_dir, date_time + "_rgb.png"), self.image)
        <|MERGE_RESOLUTION|>--- conflicted
+++ resolved
@@ -462,12 +462,8 @@
                 break
             force_control_loop_rate.sleep()
         inserted_plug = False
-<<<<<<< HEAD
         if self.current_height < plug_insertion_height_threshold: # we've definitely inserted the plug
             rospy.loginfo("Height threshold reached; we have inserted the plug")
-=======
-        if self.current_height < 0.130: # we've definitely inserted the plug
->>>>>>> 73fe2474
             inserted_plug = True
             self.arm.execute_gripper_command(0.3) #open gripper
         msg = kortex_driver.msg.TwistCommand()
