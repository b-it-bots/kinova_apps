#!/usr/bin/env python3

import rospy
from robothon2023.abstract_action import AbstractAction
from geometry_msgs.msg import PoseStamped, Quaternion
import geometry_msgs.msg
from sensor_msgs.msg import Image
from robothon2023.full_arm_movement import FullArmMovement
from robothon2023.transform_utils import TransformUtils
from utils.kinova_pose import KinovaPose, get_kinovapose_from_list, get_kinovapose_from_pose_stamped

from kortex_driver.srv import *
from kortex_driver.msg import *

import tf
import math
import cv2
import cv_bridge
import numpy as np

class ProbeAction(AbstractAction):
    def __init__(self, arm: FullArmMovement, transform_utils: TransformUtils) -> None:
        super().__init__(arm, transform_utils)
        self.cart_vel_pub = rospy.Publisher('/my_gen3/in/cartesian_velocity', kortex_driver.msg.TwistCommand, queue_size=1)
        self.door_knob_pose_pub = rospy.Publisher("/door_knob_pose", PoseStamped, queue_size=1)
        self.probe_cable_dir_debug_pub = rospy.Publisher('/probe_cable_dir_debug', Image, queue_size=1)
        self.debug = rospy.get_param("~debug", False)
        self.bridge = cv_bridge.CvBridge()

    def pre_perceive(self) -> bool:
        print ("in pre perceive")        
        
        return True

    def act(self) -> bool:
        # pick the probe from the box and place it in the holder
        success = self.place_probe_in_holder()

        if not success:
            rospy.logerr("[probe_action] Failed to place the probe in the holder")
            return False
        
        # open the door with magnet
        success = self.open_door()

        if not success:
            rospy.logerr("[probe_action] Failed to open the door")
            return False
        
        # pick the probe from the holder
        success = self.pick_probe_from_holder()
        
        # probe the circuit
        success = self.probe_circuit()

        if not success:
            rospy.logerr("[probe_action] Failed to probe the circuit")
            return False
        
        # place the probe somewhere safe
        success = self.place_probe_safe()

        if not success:
            rospy.logerr("[probe_action] Failed to place the probe somewhere safe")
            return False
        
        return success

    def verify(self) -> bool:
        print ("in verify")
        return True
    
    def place_probe_in_holder(self):
        '''
        Place the probe in the holder
        '''

        # go the probe initial position
        success = self.arm.execute_gripper_command(0.0) # open the gripper

        # get the probe initial position from tf
        msg = PoseStamped()
        msg.header.frame_id = "probe_initial_link"
        msg.header.stamp = rospy.Time(0)
        probe_initial_pose = self.transform_utils.transformed_pose_with_retries(msg, "base_link", execute_arm=True, offset=[0, 0, math.pi/2])

        # convert the probe initial position to a kinova pose
        probe_initial_pose_kp = get_kinovapose_from_pose_stamped(probe_initial_pose)

        # send the probe initial position to the arm
        print("[probe_action] moving to probe initial position")
        success = self.arm.send_cartesian_pose(probe_initial_pose_kp)

        if not success:
            rospy.logerr("[probe_action] Failed to move to the probe initial position")
            return False
        
        print('[probe_action] reached probe initial position')
        
        # close the gripper
        success = self.arm.execute_gripper_command(1.0)

        if not success:
            rospy.logerr("Failed to close the gripper")
            return False
        
        # remove the probe from the box
        msg = PoseStamped()
        msg.header.frame_id = "probe_initial_link"
        msg.header.stamp = rospy.Time(0)
        probe_initial_pose_in_bdl = self.transform_utils.transformed_pose_with_retries(msg, "board_link")

        probe_initial_pose_in_bdl.pose.position.x -= 0.08

        # convert the pose to base_link
        probe_mb_pose_in_bl = self.transform_utils.transformed_pose_with_retries(probe_initial_pose_in_bdl,
                                                                                 "base_link", 
                                                                                 execute_arm=True, 
                                                                                 offset=[0, 0, math.pi/2])

        # convert to a kinova pose
        move_back_pose = get_kinovapose_from_pose_stamped(probe_mb_pose_in_bl)

        print("[probe_action] moving back the probe by 5cm")
        success = self.arm.send_cartesian_pose(move_back_pose)

        if not success:
            rospy.logerr("Failed to move back the probe")
            return False
        
        print("[probe_action] moved back the probe by 5cm")

        # move up a bit
        move_up_pose = move_back_pose
        move_up_pose.x += 0.10
        move_up_pose.y -= 0.30
        move_up_pose.z += 0.25

        print("[probe_action] moving up the probe")
        success = self.arm.send_cartesian_pose(move_up_pose)

        # send joint angles to the arm
        # [0.8197946865095573, 1.7372213912136376, 1.6281319213773762, -0.7847078720428993, 0.06814585646743704, -1.4455723618104983, -3.093051482717028, 0.5578947226687478]
        
        joint_angles = [0.8197946865095573, 1.7372213912136376, 1.6281319213773762,
                        -0.7847078720428993, 0.06814585646743704, -1.4455723618104983, -3.093051482717028, 0.5578947226687478]
        
        # convert the joint angles to degrees
        joint_angles = [math.degrees(ja) for ja in joint_angles]

        # rotate joinnt 7 by 180 degrees
        joint_angles[6] += 180.0
        
        print("[probe_action] sending joint angles")
        success = self.arm.send_joint_angles(joint_angles)

        if not success:
            rospy.logerr("Failed to move up the probe")
            return False
        
        print("moved up the probe to above the holder")

        # get the current pose of the arm
        current_pose = self.arm.get_current_pose()

        # move down a bit
        current_pose.z -= 0.105
        current_pose.x += 0.005

        success = self.arm.send_cartesian_pose(current_pose)

        if not success:
            rospy.logerr("Failed to move down the probe")
            return False
        
        print("moved down the probe to above the holder")
        
        # open the gripper
        success = self.arm.execute_gripper_command(0.0)

        if not success:
            rospy.logerr("Failed to open the gripper")
            return False

        # move up a bit by 20cm
        current_pose.z += 0.2
        
        success = self.arm.send_cartesian_pose(current_pose)

        if not success:
            rospy.logerr("Failed to move up the probe")
            return False
        
        return True
    
    def create_twist_from_velocity(self, velocity) -> Twist:
        """
        Create Twist message from velocity vector

        input: velocity vector :: np.array
        output: velocity vector :: Twist
        """
        board_wrt_base = self.transform_utils.get_pose_from_link('base_link', 'board_link')

        # convert pose.orientation to yaw
        orientation = board_wrt_base.pose.orientation
        quaternion = (orientation.x, orientation.y, orientation.z, orientation.w)
        euler = tf.transformations.euler_from_quaternion(quaternion)
        yaw = euler[2]

        print("yaw: ", yaw)

        velocity_vector = geometry_msgs.msg.Twist()
        velocity_vector.linear.x = velocity * math.cos(yaw)
        velocity_vector.linear.y = velocity * math.sin(yaw)
        velocity_vector.linear.z = 0

        velocity_vector.angular.x = 0
        velocity_vector.angular.y = 0
        velocity_vector.angular.z = 0
               
        return velocity_vector

    def open_door(self):
        # get magnet pose from param server
        magnet_pose = rospy.get_param("~magnet_pose")
        magnet_kinova_pose = get_kinovapose_from_list(magnet_pose)

        # rotate the yaw by 180 degrees
        magnet_kinova_pose.theta_z_deg += 180.0

        # send magnet pose to the arm
        print("[probe_action] moving to magnet position")
        success = self.arm.send_cartesian_pose(magnet_kinova_pose)

        if not success:
            rospy.logerr("Failed to move to the magnet position")
            return False
        
        print("[probe_action] reached magnet position")

        # close the gripper
        success = self.arm.execute_gripper_command(0.7)

        if not success:
            rospy.logerr("Failed to close the gripper")
            return False
        
        # move up a bit
        magnet_kinova_pose.z += 0.3

        success = self.arm.send_cartesian_pose(magnet_kinova_pose)

        if not success:
            rospy.logerr("Failed to move up the probe")
            return False
        
        # go to the door knob position
        # get the door knob position from tf
        msg = PoseStamped()
        msg.header.frame_id = "door_knob_link"
        msg.header.stamp = rospy.Time(0)
        msg.pose.position.x -= 0.015

        door_knob_pose = self.transform_utils.transformed_pose_with_retries(msg, "base_link", execute_arm=True, offset=[0.0, 0.0, -90.0])

        # convert the door knob pose to a kinova pose
        door_knob_kinova_pose = get_kinovapose_from_pose_stamped(door_knob_pose)

        # move up a bit
        door_knob_kinova_pose.z += 0.022 + 0.03

        # send the door knob pose to the arm
        print("[probe_action] moving to door knob position")
        print("[probe_action] door knob pose: {}".format(door_knob_kinova_pose))

        success = self.arm.send_cartesian_pose(door_knob_kinova_pose)

        if not success:
            rospy.logerr("Failed to move to the door knob position")
            return False
        
        print("[probe_action] reached door knob position")

        # linear_vel_z = 0.0025
        vel = 0.03

        angle = 25.0
        # w.r.t board link
        linear_vel_x = vel*math.cos(math.radians(angle))
        linear_vel_z = vel*math.sin(math.radians(angle))

        twist_base = self.create_twist_from_velocity(linear_vel_x)
        twist_base.linear.z = linear_vel_z
        angular_vel_x = -0.02

        msg = kortex_driver.msg.TwistCommand()
        # twist_base.linear.z *= 0.5

        print("twist_base.linear.z: ", twist_base.linear.z)
        for i in range(3):

            msg.twist.linear_z = twist_base.linear.z
            msg.twist.linear_y = twist_base.linear.y 
            msg.twist.linear_x = twist_base.linear.x
            msg.twist.angular_x = -abs(angular_vel_x)
            self.cart_vel_pub.publish(msg)

            # reduce velocity in z direction 

            twist_base.linear.z = abs(math.log(twist_base.linear.z+1.0))
            print("twist_base.linear.z: ", twist_base.linear.z)
            print("angular_vel_x: ", angular_vel_x)



            angular_vel_x -= 0.05
            rospy.sleep(1)

        msg.twist.linear_z = 0.0
        msg.twist.linear_x = 0.0
        msg.twist.linear_y = 0.0
        msg.twist.angular_x = 0.0
        msg.twist.angular_y = 0.0
        msg.twist.angular_z = 0.0

        self.cart_vel_pub.publish(msg)

        self.arm.clear_faults()
        self.arm.subscribe_to_a_robot_notification()
    
        # get current pose of the arm
        current_pose = self.arm.get_current_pose()

        # go up by 5cm
        current_pose.z += 0.1

        success = self.arm.send_cartesian_pose(current_pose)

        if not success:
            rospy.logerr("Failed to move up the probe")
            return False
        
<<<<<<< HEAD
        # # move up a bit
        # magnet_kinova_pose.z += 0.3

        # success = self.arm.send_cartesian_pose(magnet_kinova_pose)

        # if not success:
        #     rospy.logerr("Failed to move up the probe")
        #     return False

        # print("[probe_action] target reached")

    def push_door(self):  # push door is not cuurently used
            # move arm above door knob position 


            msg = PoseStamped()
            msg.header.frame_id = "door_knob_link"
            msg.header.stamp = rospy.Time(0)

            msg.pose.position.x -= 0.075
            msg.pose.position.z += 0.30

            door_knob_pose = self.transform_utils.transformed_pose_with_retries(msg, "base_link", execute_arm=True)

            print("Door knob pose:  ")
            print(door_knob_pose)
            self.door_knob_pose_pub.publish(door_knob_pose)

            rospy.sleep(5)

            success = self.arm.execute_gripper_command(1.0)

            if not success:
                rospy.logerr("Failed to open the gripper")
                return False
            

            # convert the door knob pose to a kinova pose
            door_knob_kinova_pose = get_kinovapose_from_pose_stamped(door_knob_pose)



            print("Door knob kinova pose:  ")
            print(door_knob_kinova_pose)

            success = self.arm.send_cartesian_pose(door_knob_kinova_pose)
=======
        # go to the magnet position
        print("[probe_action] moving to magnet position")
        magnet_pose = rospy.get_param("~magnet_pose")
        magnet_kinova_pose = get_kinovapose_from_list(magnet_pose)
        magnet_kinova_pose.theta_z_deg += 180.0
        success = self.arm.send_cartesian_pose(magnet_kinova_pose)
>>>>>>> 8fbef785

        if not success:
            rospy.logerr("Failed to move to the magnet position")
            return False

        # open the gripper
        success = self.arm.execute_gripper_command(0.0)

        if not success:
            rospy.logerr("Failed to open the gripper")
            return False
        
        # move up a bit
        magnet_kinova_pose.z += 0.3

        success = self.arm.send_cartesian_pose(magnet_kinova_pose)

        if not success:
            rospy.logerr("Failed to move up the probe")
            return False

        print("[probe_action] target reached")    
    
    def pick_probe_from_holder(self):
        
        # go to the probe pre-pick position above the holder
        probe_holder_pick_pre_pose = rospy.get_param("~probe_holder_pick_pre_pose")
        probe_holder_pick_pre_kinova_pose = get_kinovapose_from_list(probe_holder_pick_pre_pose)
        
        print("[probe_action] moving to probe holder pick pre position")
        success = self.arm.send_cartesian_pose(probe_holder_pick_pre_kinova_pose)

        if not success:
            rospy.logerr("Failed to move to the probe holder pick pre position")
            return False
        
        print("[probe_action] reached probe holder pick pre position")

        # get an image from the camera
        image_msg = rospy.wait_for_message("/camera/color/image_raw", Image)
        image = self.bridge.imgmsg_to_cv2(image_msg, "bgr8")
        
        # get the probe cable direction
        probe_cable_dir = self.get_probe_cable_dir(image)

        if probe_cable_dir > 0:
            probe_cable_dir += 90
        elif probe_cable_dir < 0:
            probe_cable_dir = -probe_cable_dir
        
        # get the probe pick from holder pose
        probe_pick_from_holder_pose = rospy.get_param("~probe_pick_from_holder_pose")
        probe_pick_from_holder_kinova_pose = get_kinovapose_from_list(probe_pick_from_holder_pose)

        pre_pick_pose = probe_pick_from_holder_kinova_pose
        pre_pick_pose.z = probe_holder_pick_pre_kinova_pose.z

        # move to the pre pick pose
        print("[probe_action] moving to probe pre pick position")
        success = self.arm.send_cartesian_pose(pre_pick_pose)

        if not success:
            rospy.logerr("Failed to move to the probe pre pick position")
            return False
        
        print("[probe_action] reached probe pre pick position")

        probe_pick_from_holder_pose = rospy.get_param("~probe_pick_from_holder_pose")
        probe_pick_from_holder_kinova_pose = get_kinovapose_from_list(probe_pick_from_holder_pose)
        # rotate the arm to the probe cable direction
        probe_pick_from_holder_kinova_pose.theta_z_deg = probe_cable_dir

        # move to the probe pick from holder pose
        print("[probe_action] moving to probe pick from holder position")
        success = self.arm.send_cartesian_pose(probe_pick_from_holder_kinova_pose)

        if not success:
            rospy.logerr("Failed to move to the probe pick from holder position")
            return False
        
        print("[probe_action] reached probe pick from holder position")

        # close the gripper
        success = self.arm.execute_gripper_command(1.0)

        if not success:
            rospy.logerr("Failed to close the gripper")
            return False
        
        # move up a bit
        probe_pick_from_holder_kinova_pose.z += 0.15

        success = self.arm.send_cartesian_pose(probe_pick_from_holder_kinova_pose)

        if not success:
            rospy.logerr("Failed to move up the probe")
            return False
        
        print("[probe_action] probe picked")

        return True

    def probe_circuit(self):
        pass

    def place_probe_safe(self):
        pass

    def get_probe_cable_dir(self, image):
        '''
        This function takes an image of the probe cable and returns the direction of the cable
        return: angle in degrees (in cv coordinate system)
        '''

        # crop the border of the image by 25%
        image = image[int(image.shape[0]*0.25):int(image.shape[0]*0.75), int(image.shape[1]*0.25):int(image.shape[1]*0.75)]

        # Convert image to HSV
        hsv = cv2.cvtColor(image, cv2.COLOR_BGR2HSV)

        # find the orange object in the image 
        lower_orange = np.array([0, 100, 100])
        upper_orange = np.array([10, 255, 255])
        mask = cv2.inRange(hsv, lower_orange, upper_orange)

        # draw the contours of the orange object in the image
        contours, hierarchy = cv2.findContours(mask, cv2.RETR_TREE, cv2.CHAIN_APPROX_SIMPLE)
        cv2.drawContours(image, contours, -1, (0, 255, 0), 3)

        # filter the small contours
        contours = [c for c in contours if cv2.contourArea(c) > 100]

        # plot the center of the orange object in the image
        M = cv2.moments(contours[0])
        cX = int(M["m10"] / M["m00"])
        cY = int(M["m01"] / M["m00"])

        # find the direction of the black cable from the center of the orange object
        lower_black = np.array([0, 0, 0])
        upper_black = np.array([180, 255, 30])
        mask = cv2.inRange(hsv, lower_black, upper_black)

        contours, hierarchy = cv2.findContours(mask, cv2.RETR_TREE, cv2.CHAIN_APPROX_SIMPLE)
        contours = [c for c in contours if cv2.contourArea(c) > 100]
        cv2.drawContours(image, contours, -1, (0, 255, 0), 3)

        M = cv2.moments(contours[0])
        bX = int(M["m10"] / M["m00"])
        bY = int(M["m01"] / M["m00"])

        # plot the direction of the cable with an arrow
        cv2.arrowedLine(image, (cX, cY), (bX, bY), (255, 0, 0), 2)

        # print the angle of the cable direction wrt center
        angle = math.atan2(bY - cY, bX - cX) * 180.0 / math.pi

        # plot the angle of the cable direction wrt center
        cv2.putText(image, "angle: {:.2f} degrees".format(angle), (10, 30), cv2.FONT_HERSHEY_SIMPLEX, 0.6, (0, 0, 255), 2)

        # publish the debug image to the topic
        if self.debug:
            self.probe_cable_dir_debug_pub.publish(self.bridge.cv2_to_imgmsg(image, "bgr8"))

        return angle<|MERGE_RESOLUTION|>--- conflicted
+++ resolved
@@ -329,27 +329,44 @@
         self.arm.clear_faults()
         self.arm.subscribe_to_a_robot_notification()
     
-        # get current pose of the arm
-        current_pose = self.arm.get_current_pose()
-
-        # go up by 5cm
-        current_pose.z += 0.1
-
-        success = self.arm.send_cartesian_pose(current_pose)
-
-        if not success:
-            rospy.logerr("Failed to move up the probe")
-            return False
-        
-<<<<<<< HEAD
-        # # move up a bit
-        # magnet_kinova_pose.z += 0.3
-
-        # success = self.arm.send_cartesian_pose(magnet_kinova_pose)
+        # # get current pose of the arm
+        # current_pose = self.arm.get_current_pose()
+
+        # # go up by 5cm
+        # current_pose.z += 0.1
+
+        # success = self.arm.send_cartesian_pose(current_pose)
 
         # if not success:
         #     rospy.logerr("Failed to move up the probe")
         #     return False
+        
+        # # go to the magnet position
+        # print("[probe_action] moving to magnet position")
+        # magnet_pose = rospy.get_param("~magnet_pose")
+        # magnet_kinova_pose = get_kinovapose_from_list(magnet_pose)
+        # magnet_kinova_pose.theta_z_deg += 180.0
+        # success = self.arm.send_cartesian_pose(magnet_kinova_pose)
+
+        # if not success:
+        #     rospy.logerr("Failed to move to the magnet position")
+        #     return False
+
+        # # open the gripper
+        # success = self.arm.execute_gripper_command(0.0)
+
+        # if not success:
+        #     rospy.logerr("Failed to open the gripper")
+        #     return False
+        
+        # # move up a bit
+        # magnet_kinova_pose.z += 0.3
+
+        # success = self.arm.send_cartesian_pose(magnet_kinova_pose)
+
+        # if not success:
+        #     rospy.logerr("Failed to move up the probe")
+        #     return False
 
         # print("[probe_action] target reached")
 
@@ -374,28 +391,16 @@
 
             success = self.arm.execute_gripper_command(1.0)
 
-            if not success:
-                rospy.logerr("Failed to open the gripper")
-                return False
-            
-
-            # convert the door knob pose to a kinova pose
-            door_knob_kinova_pose = get_kinovapose_from_pose_stamped(door_knob_pose)
-
-
-
-            print("Door knob kinova pose:  ")
-            print(door_knob_kinova_pose)
-
-            success = self.arm.send_cartesian_pose(door_knob_kinova_pose)
-=======
+        if not success:
+            rospy.logerr("Failed to move up the probe")
+            return False
+        
         # go to the magnet position
         print("[probe_action] moving to magnet position")
         magnet_pose = rospy.get_param("~magnet_pose")
         magnet_kinova_pose = get_kinovapose_from_list(magnet_pose)
         magnet_kinova_pose.theta_z_deg += 180.0
         success = self.arm.send_cartesian_pose(magnet_kinova_pose)
->>>>>>> 8fbef785
 
         if not success:
             rospy.logerr("Failed to move to the magnet position")
