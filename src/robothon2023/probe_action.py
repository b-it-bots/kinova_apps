#!/usr/bin/env python3

import rospy
from robothon2023.abstract_action import AbstractAction
from geometry_msgs.msg import PoseStamped, Quaternion
from sensor_msgs.msg import Image
from robothon2023.full_arm_movement import FullArmMovement
from robothon2023.transform_utils import TransformUtils
from utils.kinova_pose import KinovaPose, get_kinovapose_from_list, get_kinovapose_from_pose_stamped

from kortex_driver.srv import *
from kortex_driver.msg import *

import tf
import math
import cv2
import cv_bridge
import numpy as np

class ProbeAction(AbstractAction):
    def __init__(self, arm: FullArmMovement, transform_utils: TransformUtils) -> None:
        super().__init__(arm, transform_utils)
        self.cart_vel_pub = rospy.Publisher('/my_gen3/in/cartesian_velocity', kortex_driver.msg.TwistCommand, queue_size=1)
<<<<<<< HEAD
        self.probe_cable_dir_debug_pub = rospy.Publisher('/probe_cable_dir_debug', Image, queue_size=1)
        self.debug = rospy.get_param("~debug", False)
        self.bridge = cv_bridge.CvBridge()
=======
        self.door_knob_pose_pub = rospy.Publisher("/door_knob_pose", PoseStamped, queue_size=1)
        self.loop_rate = rospy.Rate(10.0)
>>>>>>> e4b21f5d

    def pre_perceive(self) -> bool:
        print ("in pre perceive")        
        
        return True

    def act(self) -> bool:
        # success = self.place_probe_in_holder()
<<<<<<< HEAD

        # success = self.pick_magnet()

        success =  self.pick_probe()
=======
        success = self.pick_magnet()
        # success = self.push_door()
>>>>>>> e4b21f5d
        
        return success

    def verify(self) -> bool:
        print ("in verify")
        return True
    
    def place_probe_in_holder(self):
        '''
        Place the probe in the holder
        '''

        # go the probe initial position
        success = self.arm.execute_gripper_command(0.0) # open the gripper

        # get the probe initial position from tf
        msg = PoseStamped()
        msg.header.frame_id = "probe_initial_link"
        msg.header.stamp = rospy.Time(0)
        probe_initial_pose = self.transform_utils.transformed_pose_with_retries(msg, "base_link", execute_arm=True, offset=[0, 0, math.pi/2])

        # convert the probe initial position to a kinova pose
        probe_initial_pose_kp = get_kinovapose_from_pose_stamped(probe_initial_pose)

        # send the probe initial position to the arm
        print("[probe_action] moving to probe initial position")
        success = self.arm.send_cartesian_pose(probe_initial_pose_kp)

        if not success:
            rospy.logerr("[probe_action] Failed to move to the probe initial position")
            return False
        
        print('[probe_action] reached probe initial position')
        
        # close the gripper
        success = self.arm.execute_gripper_command(1.0)

        if not success:
            rospy.logerr("Failed to close the gripper")
            return False
        
        # remove the probe from the box
        msg = PoseStamped()
        msg.header.frame_id = "probe_initial_link"
        msg.header.stamp = rospy.Time(0)
        probe_initial_pose_in_bdl = self.transform_utils.transformed_pose_with_retries(msg, "board_link")

        probe_initial_pose_in_bdl.pose.position.x -= 0.08

        # convert the pose to base_link
        probe_mb_pose_in_bl = self.transform_utils.transformed_pose_with_retries(probe_initial_pose_in_bdl,
                                                                                 "base_link", 
                                                                                 execute_arm=True, 
                                                                                 offset=[0, 0, math.pi/2])

        # convert to a kinova pose
        move_back_pose = get_kinovapose_from_pose_stamped(probe_mb_pose_in_bl)

        print("[probe_action] moving back the probe by 5cm")
        success = self.arm.send_cartesian_pose(move_back_pose)

        if not success:
            rospy.logerr("Failed to move back the probe")
            return False
        
        print("[probe_action] moved back the probe by 5cm")

        # move up a bit
        move_up_pose = move_back_pose
        move_up_pose.x += 0.10
        move_up_pose.y -= 0.30
        move_up_pose.z += 0.25

        print("[probe_action] moving up the probe")
        success = self.arm.send_cartesian_pose(move_up_pose)

        # send joint angles to the arm
        # [0.8197946865095573, 1.7372213912136376, 1.6281319213773762, -0.7847078720428993, 0.06814585646743704, -1.4455723618104983, -3.093051482717028, 0.5578947226687478]
        
        joint_angles = [0.8197946865095573, 1.7372213912136376, 1.6281319213773762,
                        -0.7847078720428993, 0.06814585646743704, -1.4455723618104983, -3.093051482717028, 0.5578947226687478]
        
        # convert the joint angles to degrees
        joint_angles = [math.degrees(ja) for ja in joint_angles]

        # rotate joinnt 7 by 180 degrees
        joint_angles[6] += 180.0
        
        print("[probe_action] sending joint angles")
        success = self.arm.send_joint_angles(joint_angles)

        if not success:
            rospy.logerr("Failed to move up the probe")
            return False
        
        print("moved up the probe to above the holder")

        # get the current pose of the arm
        current_pose = self.arm.get_current_pose()

        # move down a bit
        current_pose.z -= 0.105
        current_pose.x += 0.005

        success = self.arm.send_cartesian_pose(current_pose)

        if not success:
            rospy.logerr("Failed to move down the probe")
            return False
        
        print("moved down the probe to above the holder")
        
        # open the gripper
        success = self.arm.execute_gripper_command(0.0)

        if not success:
            rospy.logerr("Failed to open the gripper")
            return False

        # move up a bit by 20cm
        current_pose.z += 0.2
        
        success = self.arm.send_cartesian_pose(current_pose)

        if not success:
            rospy.logerr("Failed to move up the probe")
            return False
        
        return True
    
    def pick_magnet(self):
        # get magnet pose from param server
        magnet_pose = rospy.get_param("~magnet_pose")
        magnet_kinova_pose = get_kinovapose_from_list(magnet_pose)

        # rotate the yaw by 180 degrees
        magnet_kinova_pose.theta_z_deg += 180.0

        # send magnet pose to the arm
        print("[probe_action] moving to magnet position")
        success = self.arm.send_cartesian_pose(magnet_kinova_pose)

        if not success:
            rospy.logerr("Failed to move to the magnet position")
            return False
        
        print("[probe_action] reached magnet position")

        # close the gripper
        success = self.arm.execute_gripper_command(0.7)

        if not success:
            rospy.logerr("Failed to close the gripper")
            return False
        
        # move up a bit
        magnet_kinova_pose.z += 0.3

        success = self.arm.send_cartesian_pose(magnet_kinova_pose)

        if not success:
            rospy.logerr("Failed to move up the probe")
            return False
        
        # go to the door knob position
        # get the door knob position from tf
        msg = PoseStamped()
        msg.header.frame_id = "door_knob_link"
        msg.header.stamp = rospy.Time(0)
        msg.pose.position.x -= 0.015
        msg.pose.orientation.z += 180

        door_knob_pose = self.transform_utils.transformed_pose_with_retries(msg, "base_link", execute_arm=True)

        # convert the door knob pose to a kinova pose
        door_knob_kinova_pose = get_kinovapose_from_pose_stamped(door_knob_pose)

        # move up a bit
        door_knob_kinova_pose.z += 0.022

        # send the door knob pose to the arm
        print("[probe_action] moving to door knob position")
        print("[probe_action] door knob pose: {}".format(door_knob_kinova_pose))

        success = self.arm.send_cartesian_pose(door_knob_kinova_pose)

        if not success:
            rospy.logerr("Failed to move to the door knob position")
            return False
        
        print("[probe_action] reached door knob position")

        # linear_vel_z = 0.0025
        vel = 0.05

        angle = 45.0

        linear_vel_z = vel*math.sin(math.radians(angle))
        linear_vel_y = vel*math.cos(math.radians(angle))
        angular_vel_y = 0.1

        print("[probe_action] moving up with linear_z velocity: {}".format(linear_vel_z))
        print("[probe_action] moving up with linear_y velocity: {}".format(-linear_vel_y))
        msg = kortex_driver.msg.TwistCommand()


        for i in range(4):

            msg.twist.linear_z = linear_vel_z 
            msg.twist.linear_y = -linear_vel_y 
            msg.twist.angular_y = angular_vel_y
            self.cart_vel_pub.publish(msg)

            linear_vel_z *= 0.18
            angular_vel_y += 0.15

            rospy.sleep(1)

        msg.twist.linear_z = 0.0
        msg.twist.linear_x = 0.0
        msg.twist.linear_y = 0.0
        msg.twist.angular_y = 0.0

        self.cart_vel_pub.publish(msg)

        self.arm.clear_faults()
        self.arm.subscribe_to_a_robot_notification()
    
        # get current pose of the arm
        current_pose = self.arm.get_current_pose()

        # go up by 5cm
        current_pose.z += 0.1

        success = self.arm.send_cartesian_pose(current_pose)

        if not success:
            rospy.logerr("Failed to move up the probe")
            return False
        
        # go to the magnet position
        print("[probe_action] moving to magnet position")
        magnet_pose = rospy.get_param("~magnet_pose")
        magnet_kinova_pose = get_kinovapose_from_list(magnet_pose)
        magnet_kinova_pose.theta_z_deg += 180.0
        success = self.arm.send_cartesian_pose(magnet_kinova_pose)

        if not success:
            rospy.logerr("Failed to move to the magnet position")
            return False

        # open the gripper
        success = self.arm.execute_gripper_command(0.0)

        if not success:
            rospy.logerr("Failed to open the gripper")
            return False
        
        # move up a bit
        magnet_kinova_pose.z += 0.3

        success = self.arm.send_cartesian_pose(magnet_kinova_pose)

        if not success:
            rospy.logerr("Failed to move up the probe")
            return False

        print("[probe_action] target reached")
<<<<<<< HEAD
        return True
    
    def pick_probe(self):
        
        # go to the probe pre-pick position above the holder
        probe_holder_pick_pre_pose = rospy.get_param("~probe_holder_pick_pre_pose")
        probe_holder_pick_pre_kinova_pose = get_kinovapose_from_list(probe_holder_pick_pre_pose)
        
        print("[probe_action] moving to probe holder pick pre position")
        success = self.arm.send_cartesian_pose(probe_holder_pick_pre_kinova_pose)

        if not success:
            rospy.logerr("Failed to move to the probe holder pick pre position")
            return False
        
        print("[probe_action] reached probe holder pick pre position")

        # get an image from the camera
        image_msg = rospy.wait_for_message("/camera/color/image_raw", Image)
        image = self.bridge.imgmsg_to_cv2(image_msg, "bgr8")
        
        # get the probe cable direction
        probe_cable_dir = self.get_probe_cable_dir(image)

        if probe_cable_dir > 0:
            probe_cable_dir += 90
        elif probe_cable_dir < 0:
            probe_cable_dir = -probe_cable_dir
        
        # get the probe pick from holder pose
        probe_pick_from_holder_pose = rospy.get_param("~probe_pick_from_holder_pose")
        probe_pick_from_holder_kinova_pose = get_kinovapose_from_list(probe_pick_from_holder_pose)

        pre_pick_pose = probe_pick_from_holder_kinova_pose
        pre_pick_pose.z = probe_holder_pick_pre_kinova_pose.z

        # move to the pre pick pose
        print("[probe_action] moving to probe pre pick position")
        success = self.arm.send_cartesian_pose(pre_pick_pose)

        if not success:
            rospy.logerr("Failed to move to the probe pre pick position")
            return False
        
        print("[probe_action] reached probe pre pick position")

        probe_pick_from_holder_pose = rospy.get_param("~probe_pick_from_holder_pose")
        probe_pick_from_holder_kinova_pose = get_kinovapose_from_list(probe_pick_from_holder_pose)
        # rotate the arm to the probe cable direction
        probe_pick_from_holder_kinova_pose.theta_z_deg = probe_cable_dir

        # move to the probe pick from holder pose
        print("[probe_action] moving to probe pick from holder position")
        success = self.arm.send_cartesian_pose(probe_pick_from_holder_kinova_pose)

        if not success:
            rospy.logerr("Failed to move to the probe pick from holder position")
            return False
        
        print("[probe_action] reached probe pick from holder position")

        # close the gripper
        success = self.arm.execute_gripper_command(1.0)

        if not success:
            rospy.logerr("Failed to close the gripper")
            return False
        
        # move up a bit
        probe_pick_from_holder_kinova_pose.z += 0.15

        success = self.arm.send_cartesian_pose(probe_pick_from_holder_kinova_pose)

        if not success:
            rospy.logerr("Failed to move up the probe")
            return False
        
        print("[probe_action] probe picked")

        return True


    def get_probe_cable_dir(self, image: cv2.Mat):
        '''
        This function takes an image of the probe cable and returns the direction of the cable
        return: angle in degrees (in cv coordinate system)
        '''

        # crop the border of the image by 25%
        image = image[int(image.shape[0]*0.25):int(image.shape[0]*0.75), int(image.shape[1]*0.25):int(image.shape[1]*0.75)]

        # Convert image to HSV
        hsv = cv2.cvtColor(image, cv2.COLOR_BGR2HSV)

        # find the orange object in the image 
        lower_orange = np.array([0, 100, 100])
        upper_orange = np.array([10, 255, 255])
        mask = cv2.inRange(hsv, lower_orange, upper_orange)

        # draw the contours of the orange object in the image
        contours, hierarchy = cv2.findContours(mask, cv2.RETR_TREE, cv2.CHAIN_APPROX_SIMPLE)
        cv2.drawContours(image, contours, -1, (0, 255, 0), 3)

        # filter the small contours
        contours = [c for c in contours if cv2.contourArea(c) > 100]

        # plot the center of the orange object in the image
        M = cv2.moments(contours[0])
        cX = int(M["m10"] / M["m00"])
        cY = int(M["m01"] / M["m00"])

        # find the direction of the black cable from the center of the orange object
        lower_black = np.array([0, 0, 0])
        upper_black = np.array([180, 255, 30])
        mask = cv2.inRange(hsv, lower_black, upper_black)

        contours, hierarchy = cv2.findContours(mask, cv2.RETR_TREE, cv2.CHAIN_APPROX_SIMPLE)
        contours = [c for c in contours if cv2.contourArea(c) > 100]
        cv2.drawContours(image, contours, -1, (0, 255, 0), 3)

        M = cv2.moments(contours[0])
        bX = int(M["m10"] / M["m00"])
        bY = int(M["m01"] / M["m00"])

        # plot the direction of the cable with an arrow
        cv2.arrowedLine(image, (cX, cY), (bX, bY), (255, 0, 0), 2)

        # print the angle of the cable direction wrt center
        angle = math.atan2(bY - cY, bX - cX) * 180.0 / math.pi

        # plot the angle of the cable direction wrt center
        cv2.putText(image, "angle: {:.2f} degrees".format(angle), (10, 30), cv2.FONT_HERSHEY_SIMPLEX, 0.6, (0, 0, 255), 2)

        # publish the debug image to the topic
        if self.debug:
            self.probe_cable_dir_debug_pub.publish(self.bridge.cv2_to_imgmsg(image, "bgr8"))

        return angle
=======

    def push_door(self):  # push door is not cuurently used
            # move arm above door knob position 


            msg = PoseStamped()
            msg.header.frame_id = "door_knob_rotated"
            msg.header.stamp = rospy.Time(0)

            msg.pose.position.x -= 0.075
            msg.pose.position.z += 0.30

            door_knob_pose = self.transform_utils.transformed_pose_with_retries(msg, "base_link", execute_arm=True)

            print("Door knob pose:  ")
            print(door_knob_pose)
            self.door_knob_pose_pub.publish(door_knob_pose)

            rospy.sleep(5)

            success = self.arm.execute_gripper_command(1.0)

            if not success:
                rospy.logerr("Failed to open the gripper")
                return False
            

            # convert the door knob pose to a kinova pose
            door_knob_kinova_pose = get_kinovapose_from_pose_stamped(door_knob_pose)



            print("Door knob kinova pose:  ")
            print(door_knob_kinova_pose)

            success = self.arm.send_cartesian_pose(door_knob_kinova_pose)

            if not success:
                rospy.logerr("Failed to go to up doorknob position")
                return False

            print("[probe_action] door knob UP position reached")


            distance = 0.22 # m  (0.045 is the length the slider can travel and 0.005 is a small offset for safety reasons)
            time = 5 # s

            velocity = distance/time


            approach_vel_msg = kortex_driver.msg.TwistCommand()

            approach_vel_msg.twist.linear_z = -velocity
            self.cart_vel_pub.publish(approach_vel_msg)
            rospy.sleep(time)
            self.stop_arm()

            success = self.arm.execute_gripper_command(1.0)

            if not success:
                rospy.logerr("Failed to open the gripper")
                return False

            distance = 0.085     # m  (0.045 is the length the slider can travel and 0.005 is a small offset for safety reasons)
            time = 6 # s

            velocity = distance/time

            msg = self.create_velocity(velocity,door_knob_pose)
            self.cart_vel_pub.publish(msg)
            rospy.sleep(time)
            self.stop_arm()

            self.arm.clear_faults()
            self.arm.subscribe_to_a_robot_notification()

            print("[probe_action] door pushed and process finished")

            return True
        

    def create_velocity(self,velocity, pose):
        """
        Create Twist message from velocity vector

        input: velocity vector :: np.array
        output: velocity vector :: Twist
        """


        # convert pose.orientation to yaw
        orientation = pose.pose.orientation
        quaternion = (orientation.x, orientation.y, orientation.z, orientation.w)
        euler = tf.transformations.euler_from_quaternion(quaternion)
        yaw = euler[2]

        print("yaw: ", yaw)

        msg = kortex_driver.msg.TwistCommand()

        msg.twist.linear_x = velocity * math.cos(yaw)
        msg.twist.linear_y = velocity * math.sin(yaw)
        msg.twist.linear_z = 0.0
        msg.duration = 20
        return msg
    

    def stop_arm(self):
        """
        Stop arm by sending zero velocity
        """

        velocity_vector = TwistCommand()
        velocity_vector.twist.linear_x = 0.0
        velocity_vector.twist.linear_y = 0.0
        velocity_vector.twist.linear_z = 0.0
        velocity_vector.twist.angular_x = 0.0
        velocity_vector.twist.angular_y = 0.0
        velocity_vector.twist.angular_z = 0.0
        self.cart_vel_pub.publish(velocity_vector)

        return True
>>>>>>> e4b21f5d
<|MERGE_RESOLUTION|>--- conflicted
+++ resolved
@@ -21,14 +21,10 @@
     def __init__(self, arm: FullArmMovement, transform_utils: TransformUtils) -> None:
         super().__init__(arm, transform_utils)
         self.cart_vel_pub = rospy.Publisher('/my_gen3/in/cartesian_velocity', kortex_driver.msg.TwistCommand, queue_size=1)
-<<<<<<< HEAD
+        self.door_knob_pose_pub = rospy.Publisher("/door_knob_pose", PoseStamped, queue_size=1)
         self.probe_cable_dir_debug_pub = rospy.Publisher('/probe_cable_dir_debug', Image, queue_size=1)
         self.debug = rospy.get_param("~debug", False)
         self.bridge = cv_bridge.CvBridge()
-=======
-        self.door_knob_pose_pub = rospy.Publisher("/door_knob_pose", PoseStamped, queue_size=1)
-        self.loop_rate = rospy.Rate(10.0)
->>>>>>> e4b21f5d
 
     def pre_perceive(self) -> bool:
         print ("in pre perceive")        
@@ -36,16 +32,9 @@
         return True
 
     def act(self) -> bool:
-        # success = self.place_probe_in_holder()
-<<<<<<< HEAD
+        success = self.place_probe_in_holder()
 
         # success = self.pick_magnet()
-
-        success =  self.pick_probe()
-=======
-        success = self.pick_magnet()
-        # success = self.push_door()
->>>>>>> e4b21f5d
         
         return success
 
@@ -314,146 +303,6 @@
             return False
 
         print("[probe_action] target reached")
-<<<<<<< HEAD
-        return True
-    
-    def pick_probe(self):
-        
-        # go to the probe pre-pick position above the holder
-        probe_holder_pick_pre_pose = rospy.get_param("~probe_holder_pick_pre_pose")
-        probe_holder_pick_pre_kinova_pose = get_kinovapose_from_list(probe_holder_pick_pre_pose)
-        
-        print("[probe_action] moving to probe holder pick pre position")
-        success = self.arm.send_cartesian_pose(probe_holder_pick_pre_kinova_pose)
-
-        if not success:
-            rospy.logerr("Failed to move to the probe holder pick pre position")
-            return False
-        
-        print("[probe_action] reached probe holder pick pre position")
-
-        # get an image from the camera
-        image_msg = rospy.wait_for_message("/camera/color/image_raw", Image)
-        image = self.bridge.imgmsg_to_cv2(image_msg, "bgr8")
-        
-        # get the probe cable direction
-        probe_cable_dir = self.get_probe_cable_dir(image)
-
-        if probe_cable_dir > 0:
-            probe_cable_dir += 90
-        elif probe_cable_dir < 0:
-            probe_cable_dir = -probe_cable_dir
-        
-        # get the probe pick from holder pose
-        probe_pick_from_holder_pose = rospy.get_param("~probe_pick_from_holder_pose")
-        probe_pick_from_holder_kinova_pose = get_kinovapose_from_list(probe_pick_from_holder_pose)
-
-        pre_pick_pose = probe_pick_from_holder_kinova_pose
-        pre_pick_pose.z = probe_holder_pick_pre_kinova_pose.z
-
-        # move to the pre pick pose
-        print("[probe_action] moving to probe pre pick position")
-        success = self.arm.send_cartesian_pose(pre_pick_pose)
-
-        if not success:
-            rospy.logerr("Failed to move to the probe pre pick position")
-            return False
-        
-        print("[probe_action] reached probe pre pick position")
-
-        probe_pick_from_holder_pose = rospy.get_param("~probe_pick_from_holder_pose")
-        probe_pick_from_holder_kinova_pose = get_kinovapose_from_list(probe_pick_from_holder_pose)
-        # rotate the arm to the probe cable direction
-        probe_pick_from_holder_kinova_pose.theta_z_deg = probe_cable_dir
-
-        # move to the probe pick from holder pose
-        print("[probe_action] moving to probe pick from holder position")
-        success = self.arm.send_cartesian_pose(probe_pick_from_holder_kinova_pose)
-
-        if not success:
-            rospy.logerr("Failed to move to the probe pick from holder position")
-            return False
-        
-        print("[probe_action] reached probe pick from holder position")
-
-        # close the gripper
-        success = self.arm.execute_gripper_command(1.0)
-
-        if not success:
-            rospy.logerr("Failed to close the gripper")
-            return False
-        
-        # move up a bit
-        probe_pick_from_holder_kinova_pose.z += 0.15
-
-        success = self.arm.send_cartesian_pose(probe_pick_from_holder_kinova_pose)
-
-        if not success:
-            rospy.logerr("Failed to move up the probe")
-            return False
-        
-        print("[probe_action] probe picked")
-
-        return True
-
-
-    def get_probe_cable_dir(self, image: cv2.Mat):
-        '''
-        This function takes an image of the probe cable and returns the direction of the cable
-        return: angle in degrees (in cv coordinate system)
-        '''
-
-        # crop the border of the image by 25%
-        image = image[int(image.shape[0]*0.25):int(image.shape[0]*0.75), int(image.shape[1]*0.25):int(image.shape[1]*0.75)]
-
-        # Convert image to HSV
-        hsv = cv2.cvtColor(image, cv2.COLOR_BGR2HSV)
-
-        # find the orange object in the image 
-        lower_orange = np.array([0, 100, 100])
-        upper_orange = np.array([10, 255, 255])
-        mask = cv2.inRange(hsv, lower_orange, upper_orange)
-
-        # draw the contours of the orange object in the image
-        contours, hierarchy = cv2.findContours(mask, cv2.RETR_TREE, cv2.CHAIN_APPROX_SIMPLE)
-        cv2.drawContours(image, contours, -1, (0, 255, 0), 3)
-
-        # filter the small contours
-        contours = [c for c in contours if cv2.contourArea(c) > 100]
-
-        # plot the center of the orange object in the image
-        M = cv2.moments(contours[0])
-        cX = int(M["m10"] / M["m00"])
-        cY = int(M["m01"] / M["m00"])
-
-        # find the direction of the black cable from the center of the orange object
-        lower_black = np.array([0, 0, 0])
-        upper_black = np.array([180, 255, 30])
-        mask = cv2.inRange(hsv, lower_black, upper_black)
-
-        contours, hierarchy = cv2.findContours(mask, cv2.RETR_TREE, cv2.CHAIN_APPROX_SIMPLE)
-        contours = [c for c in contours if cv2.contourArea(c) > 100]
-        cv2.drawContours(image, contours, -1, (0, 255, 0), 3)
-
-        M = cv2.moments(contours[0])
-        bX = int(M["m10"] / M["m00"])
-        bY = int(M["m01"] / M["m00"])
-
-        # plot the direction of the cable with an arrow
-        cv2.arrowedLine(image, (cX, cY), (bX, bY), (255, 0, 0), 2)
-
-        # print the angle of the cable direction wrt center
-        angle = math.atan2(bY - cY, bX - cX) * 180.0 / math.pi
-
-        # plot the angle of the cable direction wrt center
-        cv2.putText(image, "angle: {:.2f} degrees".format(angle), (10, 30), cv2.FONT_HERSHEY_SIMPLEX, 0.6, (0, 0, 255), 2)
-
-        # publish the debug image to the topic
-        if self.debug:
-            self.probe_cable_dir_debug_pub.publish(self.bridge.cv2_to_imgmsg(image, "bgr8"))
-
-        return angle
-=======
 
     def push_door(self):  # push door is not cuurently used
             # move arm above door knob position 
@@ -576,4 +425,142 @@
         self.cart_vel_pub.publish(velocity_vector)
 
         return True
->>>>>>> e4b21f5d
+
+
+    
+    def pick_probe(self):
+        
+        # go to the probe pre-pick position above the holder
+        probe_holder_pick_pre_pose = rospy.get_param("~probe_holder_pick_pre_pose")
+        probe_holder_pick_pre_kinova_pose = get_kinovapose_from_list(probe_holder_pick_pre_pose)
+        
+        print("[probe_action] moving to probe holder pick pre position")
+        success = self.arm.send_cartesian_pose(probe_holder_pick_pre_kinova_pose)
+
+        if not success:
+            rospy.logerr("Failed to move to the probe holder pick pre position")
+            return False
+        
+        print("[probe_action] reached probe holder pick pre position")
+
+        # get an image from the camera
+        image_msg = rospy.wait_for_message("/camera/color/image_raw", Image)
+        image = self.bridge.imgmsg_to_cv2(image_msg, "bgr8")
+        
+        # get the probe cable direction
+        probe_cable_dir = self.get_probe_cable_dir(image)
+
+        if probe_cable_dir > 0:
+            probe_cable_dir += 90
+        elif probe_cable_dir < 0:
+            probe_cable_dir = -probe_cable_dir
+        
+        # get the probe pick from holder pose
+        probe_pick_from_holder_pose = rospy.get_param("~probe_pick_from_holder_pose")
+        probe_pick_from_holder_kinova_pose = get_kinovapose_from_list(probe_pick_from_holder_pose)
+
+        pre_pick_pose = probe_pick_from_holder_kinova_pose
+        pre_pick_pose.z = probe_holder_pick_pre_kinova_pose.z
+
+        # move to the pre pick pose
+        print("[probe_action] moving to probe pre pick position")
+        success = self.arm.send_cartesian_pose(pre_pick_pose)
+
+        if not success:
+            rospy.logerr("Failed to move to the probe pre pick position")
+            return False
+        
+        print("[probe_action] reached probe pre pick position")
+
+        probe_pick_from_holder_pose = rospy.get_param("~probe_pick_from_holder_pose")
+        probe_pick_from_holder_kinova_pose = get_kinovapose_from_list(probe_pick_from_holder_pose)
+        # rotate the arm to the probe cable direction
+        probe_pick_from_holder_kinova_pose.theta_z_deg = probe_cable_dir
+
+        # move to the probe pick from holder pose
+        print("[probe_action] moving to probe pick from holder position")
+        success = self.arm.send_cartesian_pose(probe_pick_from_holder_kinova_pose)
+
+        if not success:
+            rospy.logerr("Failed to move to the probe pick from holder position")
+            return False
+        
+        print("[probe_action] reached probe pick from holder position")
+
+        # close the gripper
+        success = self.arm.execute_gripper_command(1.0)
+
+        if not success:
+            rospy.logerr("Failed to close the gripper")
+            return False
+        
+        # move up a bit
+        probe_pick_from_holder_kinova_pose.z += 0.15
+
+        success = self.arm.send_cartesian_pose(probe_pick_from_holder_kinova_pose)
+
+        if not success:
+            rospy.logerr("Failed to move up the probe")
+            return False
+        
+        print("[probe_action] probe picked")
+
+        return True
+
+
+    def get_probe_cable_dir(self, image: cv2.Mat):
+        '''
+        This function takes an image of the probe cable and returns the direction of the cable
+        return: angle in degrees (in cv coordinate system)
+        '''
+
+        # crop the border of the image by 25%
+        image = image[int(image.shape[0]*0.25):int(image.shape[0]*0.75), int(image.shape[1]*0.25):int(image.shape[1]*0.75)]
+
+        # Convert image to HSV
+        hsv = cv2.cvtColor(image, cv2.COLOR_BGR2HSV)
+
+        # find the orange object in the image 
+        lower_orange = np.array([0, 100, 100])
+        upper_orange = np.array([10, 255, 255])
+        mask = cv2.inRange(hsv, lower_orange, upper_orange)
+
+        # draw the contours of the orange object in the image
+        contours, hierarchy = cv2.findContours(mask, cv2.RETR_TREE, cv2.CHAIN_APPROX_SIMPLE)
+        cv2.drawContours(image, contours, -1, (0, 255, 0), 3)
+
+        # filter the small contours
+        contours = [c for c in contours if cv2.contourArea(c) > 100]
+
+        # plot the center of the orange object in the image
+        M = cv2.moments(contours[0])
+        cX = int(M["m10"] / M["m00"])
+        cY = int(M["m01"] / M["m00"])
+
+        # find the direction of the black cable from the center of the orange object
+        lower_black = np.array([0, 0, 0])
+        upper_black = np.array([180, 255, 30])
+        mask = cv2.inRange(hsv, lower_black, upper_black)
+
+        contours, hierarchy = cv2.findContours(mask, cv2.RETR_TREE, cv2.CHAIN_APPROX_SIMPLE)
+        contours = [c for c in contours if cv2.contourArea(c) > 100]
+        cv2.drawContours(image, contours, -1, (0, 255, 0), 3)
+
+        M = cv2.moments(contours[0])
+        bX = int(M["m10"] / M["m00"])
+        bY = int(M["m01"] / M["m00"])
+
+        # plot the direction of the cable with an arrow
+        cv2.arrowedLine(image, (cX, cY), (bX, bY), (255, 0, 0), 2)
+
+        # print the angle of the cable direction wrt center
+        angle = math.atan2(bY - cY, bX - cX) * 180.0 / math.pi
+
+        # plot the angle of the cable direction wrt center
+        cv2.putText(image, "angle: {:.2f} degrees".format(angle), (10, 30), cv2.FONT_HERSHEY_SIMPLEX, 0.6, (0, 0, 255), 2)
+
+        # publish the debug image to the topic
+        if self.debug:
+            self.probe_cable_dir_debug_pub.publish(self.bridge.cv2_to_imgmsg(image, "bgr8"))
+
+        return angle