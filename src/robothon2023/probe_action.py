#!/usr/bin/env python3

import rospy
from robothon2023.abstract_action import AbstractAction
from geometry_msgs.msg import PoseStamped, Quaternion
import geometry_msgs.msg
import sensor_msgs.msg
from sensor_msgs.msg import Image
from robothon2023.full_arm_movement import FullArmMovement
from robothon2023.transform_utils import TransformUtils
from utils.kinova_pose import KinovaPose, get_kinovapose_from_list, get_kinovapose_from_pose_stamped
from utils.perception_utils import dilate, erode, get_uppermost_contour

from kortex_driver.srv import *
from kortex_driver.msg import *

import tf
import math
import cv2
import cv_bridge
import numpy as np

class ProbeAction(AbstractAction):
    def __init__(self, arm: FullArmMovement, transform_utils: TransformUtils) -> None:
        super().__init__(arm, transform_utils)
        self.current_force_z = []
        self.current_height = None
        self.loop_rate = rospy.Rate(10)
        self.cart_vel_pub = rospy.Publisher('/my_gen3/in/cartesian_velocity', kortex_driver.msg.TwistCommand, queue_size=1)
        self.base_feedback_sub = rospy.Subscriber('/my_gen3/base_feedback', kortex_driver.msg.BaseCyclic_Feedback, self.base_feedback_cb)
        self.door_knob_pose_pub = rospy.Publisher("/door_knob_pose", PoseStamped, queue_size=1)
        self.probe_cable_dir_debug_pub = rospy.Publisher('/probe_cable_dir_debug', Image, queue_size=1)
        self.image_sub = rospy.Subscriber('/camera/color/image_raw', sensor_msgs.msg.Image, self.image_cb)
        self.debug = rospy.get_param("~debug", False)
        self.bridge = cv_bridge.CvBridge()
        self.transform_utils = TransformUtils()

    def base_feedback_cb(self, msg):
        self.current_force_z.append(msg.base.tool_external_wrench_force_z)
        if len(self.current_force_z) > 25:
            self.current_force_z.pop(0)
        self.current_height = msg.base.tool_pose_z

    def image_cb(self, msg):
        self.image = self.bridge.imgmsg_to_cv2(msg, desired_encoding='passthrough')
    def pre_perceive(self) -> bool:
        print ("in pre perceive")        
        
        return True

    def act(self) -> bool:
        # pick the probe from the box and place it in the holder
        # success = self.place_probe_in_holder()

        # success = True
        # if not success:
        #     rospy.logerr("[probe_action] Failed to place the probe in the holder")
        #     return False
        
        # open the door with magnet
        # success = self.open_door()

        # if not success:
        #     rospy.logerr("[probe_action] Failed to open the door")
        #     return False
        
        success = self.open_door_with_trajactroy()
        if not success:
            rospy.logerr("[probe_action] Failed to open the door")
            return False
        
        
        # pick the probe from the holder
        # success = self.pick_probe_from_holder()
        
        # probe the circuit
        # success = self.probe_circuit()

        # if not success:
        #     rospy.logerr("[probe_action] Failed to probe the circuit")
        #     return False
        
        # place the probe somewhere safe
        # success = self.place_probe_safe()

        # if not success:
            # rospy.logerr("[probe_action] Failed to place the probe somewhere safe")
            # return False
        
        probed = False
        retries = 0
        while not probed:
            self.run_visual_servoing()
            probed = self.move_down_and_probe()
            retries += 1
            if retries > 5:
                break
        success = probed

        return success

    def verify(self) -> bool:
        print ("in verify")
        return True
    
    def pluck_place_probe_in_holder(self):
        '''
        Pluck the cable probe from the box and place it in the holder
        '''

        # go the probe initial position
        success = self.arm.execute_gripper_command(0.5) # open the gripper

        # pluck the probe from the box
        success = self.pluck_probe_from_box()

        if not success:
            rospy.logerr("[probe_action] Failed to pluck the probe from the box")
            return False
        
        # place the probe in the holder
        # success = self.place_probe_in_holder()

        # if not success:
        #     rospy.logerr("[probe_action] Failed to place the probe in the holder")
        #     return False
        
        return True
        
    def pluck_probe_from_box(self):
        # get the probe initial position from tf
        msg = PoseStamped()
        msg.header.frame_id = "probe_initial_link"
        msg.header.stamp = rospy.Time(0)
        probe_initial_pose = self.transform_utils.transformed_pose_with_retries(msg, "base_link", execute_arm=True, offset=[0, 0, math.pi/2])

        # convert the probe initial position to a kinova pose
        probe_initial_pose_kp = get_kinovapose_from_pose_stamped(probe_initial_pose)

        # increase the z position by 5cm
        probe_initial_pose_kp.z += 0.1

        # send the probe initial position to the arm
        print("[probe_action] moving to probe initial position")
        success = self.arm.send_cartesian_pose(probe_initial_pose_kp)

        if not success:
            rospy.logerr("[probe_action] Failed to move to the probe initial position")
            return False
        
        print('[probe_action] reached probe initial position')

        # use velocity control to move the probe down
        print("[probe_action] moving down the probe")
        success = self.arm.move_down_with_caution(force_threshold=[2,2,2])

        if not success:
            rospy.logerr("[probe_action] Failed to move down the probe")
            return False
        
        print('[probe_action] moved down the probe')
        
        # close the gripper
        success = self.arm.execute_gripper_command(0.8)

        if not success:
            rospy.logerr("Failed to close the gripper")
            return False

        # move the probe back in x direction for 6cm
        success = self.arm.move_with_velocity(-0.06, 3, 'y')

        if not success:
            rospy.logerr("Failed to move back the probe")
            return False

        probe_current_pose = self.arm.get_current_pose()

        probe_current_pose.z += 0.25

        print("[probe_action] moving up the probe")
        success = self.arm.send_cartesian_pose(probe_current_pose)

        if not success:
            rospy.logerr("Failed to move up the probe")
            return False
        
        print("[probe_action] moved up the probe")

        return True

    def place_probe_in_holder(self):
        # move the probe to the holder
        joint_angles = [0.8197946865095573, 1.7372213912136376, 1.6281319213773762,
                        -0.7847078720428993, 0.06814585646743704, -1.4455723618104983, -3.093051482717028, 0.5578947226687478]
        
        # convert the joint angles to degrees
        joint_angles = [math.degrees(ja) for ja in joint_angles]

        # rotate joinnt 7 by 180 degrees
        joint_angles[6] += 180.0
        
        print("[probe_action] sending joint angles")
        success = self.arm.send_joint_angles(joint_angles)

        if not success:
            rospy.logerr("Failed to move up the probe")
            return False
        
        print("moved up the probe to above the holder")

        # get the current pose of the arm
        current_pose = self.arm.get_current_pose()

        # move down a bit
        current_pose.z -= 0.105
        current_pose.x += 0.005

        success = self.arm.send_cartesian_pose(current_pose)

        if not success:
            rospy.logerr("Failed to move down the probe")
            return False
        
        print("moved down the probe to above the holder")
        
        # open the gripper
        success = self.arm.execute_gripper_command(0.0)

        if not success:
            rospy.logerr("Failed to open the gripper")
            return False

        # move up a bit by 20cm
        current_pose.z += 0.2
        
        success = self.arm.send_cartesian_pose(current_pose)

        if not success:
            rospy.logerr("Failed to move up the probe")
            return False
        
        return True

    def create_twist_from_velocity(self, velocity) -> Twist:
        """
        Create Twist message from velocity vector

        input: velocity vector :: np.array
        output: velocity vector :: Twist
        """
        board_wrt_base = self.transform_utils.get_pose_from_link('base_link', 'board_link')

        # convert pose.orientation to yaw
        orientation = board_wrt_base.pose.orientation
        quaternion = (orientation.x, orientation.y, orientation.z, orientation.w)
        euler = tf.transformations.euler_from_quaternion(quaternion)
        yaw = euler[2]

        print("yaw: ", yaw)

        velocity_vector = geometry_msgs.msg.Twist()
        velocity_vector.linear.x = velocity * math.cos(yaw)
        velocity_vector.linear.y = velocity * math.sin(yaw)
        velocity_vector.linear.z = 0

        velocity_vector.angular.x = 0
        velocity_vector.angular.y = 0
        velocity_vector.angular.z = 0
               
        return velocity_vector

    def open_door(self):

        # get magnet pose from param server
        magnet_pose = rospy.get_param("~magnet_pose")
        magnet_kinova_pose = get_kinovapose_from_list(magnet_pose)

        # rotate the yaw by 180 degrees
        magnet_kinova_pose.theta_z_deg += 180.0

        # send magnet pose to the arm
        print("[probe_action] moving to magnet position")
        success = self.arm.send_cartesian_pose(magnet_kinova_pose)

        if not success:
            rospy.logerr("Failed to move to the magnet position")
            return False
        
        print("[probe_action] reached magnet position")

        # close the gripper
        success = self.arm.execute_gripper_command(0.7)

        if not success:
            rospy.logerr("Failed to close the gripper")
            return False
        
        # move up a bit
        magnet_kinova_pose.z += 0.3

        success = self.arm.send_cartesian_pose(magnet_kinova_pose)

        if not success:
            rospy.logerr("Failed to move up the probe")
            return False
        

#### door opening without magnet


        # go to the door knob position
        # get the door knob position from tf
        msg = PoseStamped()
        msg.header.frame_id = "door_knob_link"
        msg.header.stamp = rospy.Time(0)
        # msg.pose.position.x -= 0.015

        door_knob_pose = self.transform_utils.transformed_pose_with_retries(msg, "base_link", execute_arm=True, offset=[0.0, 0.0, -math.pi/2])

        # convert the door knob pose to a kinova pose
        door_knob_kinova_pose = get_kinovapose_from_pose_stamped(door_knob_pose)

        # move up a bit
        door_knob_kinova_pose.z += 0.022 + 0.05 # adding 5 cm for approach

        # send the door knob pose to the arm
        print("[probe_action] moving to door knob position")
        print("[probe_action] door knob pose: {}".format(door_knob_kinova_pose))

        success = self.arm.send_cartesian_pose(door_knob_kinova_pose)
        # return False
        rospy.sleep(1.0) # wait for the arm to settle for proper force sensing

        if not success:
            rospy.logerr("Failed to move to the door knob position")
            return False



        # velocity mode to approach the door knob
        success = self.arm.move_down_with_caution(velocity=0.01, force_threshold=[4,4,2.0])

        if not success:
            rospy.logerr("Failed to move down the arm")
            return False
        print("[probe_action] reached door knob position")



        # close the gripper
        success = self.arm.execute_gripper_command(0.75) # 0.75 closed 
        if not success:
            rospy.logerr("Failed to open the gripper")
            return False
        

        # # linear_vel_z = 0.0025
        # vel = 0.01
        # arc_radius = 0.07
        # angle = 45
        # angular_velocity = vel/arc_radius

        # angular_velocity *= 0.05 # 20% of the linear velocity
        # # angle = 25.0
        # # # w.r.t board link
        # # linear_vel_x = vel*math.cos(math.radians(angle))
        # # linear_vel_z = vel*math.sin(math.radians(angle))


        door_open_twist = kortex_driver.msg.TwistCommand()
        door_open_twist.reference_frame = CartesianReferenceFrame.CARTESIAN_REFERENCE_FRAME_TOOL


        # linear_velocity_x = abs(vel*math.cos(math.degrees(angle)))
        # linear_velocity_z = abs(vel*math.sin(math.degrees(angle)))
        # angular_velocity_y = abs(angular_velocity)

        # linear_velocity_x *= 0.95
        # linear_velocity_z *= 1.1

        # switch = -1
        # kill_z = 0

        angle = 0
        radius = 0.07
        radius_y = 0.068
        radius_z = 0.065
        arc_length = (2 * math.pi * radius) /4
        travel_time = 1
        angular_velocity_door = arc_length / travel_time
        angular_velocity_door *= 10
        travel_time = 15

        for t in range(travel_time):
            
            print("time==>: ", t, "s")
            # angle_feedback = np.rad2deg(angular_velocity_door * t)

            print("angluar velocity of the door : ", angular_velocity_door, "rad/s")
            # print("angle_feedback of the motion : ", angle_feedback)
            # angle = np.deg2rad(angle_feedback)

            angle += np.deg2rad(90/travel_time)

            #ellipse motion

            velocity_door_ellipse = angular_velocity_door * math.sqrt( radius_z**2 * math.cos(angle)**2 +
                                                                        radius_y**2 * math.sin(angle)**2)

            omega_ =  (angular_velocity_door /  math.sqrt( radius_z**2 * math.cos(angle)**2 +
                                                        radius_y**2 * math.sin(angle)**2))


            # y and z calculation
            y = omega_ * radius_y * math.cos(angle)
            z = omega_ * radius_z * math.sin(angle)

            #theta calculation
            theta = omega_ * t  


            # velocity in y and z calculation
            vy = -radius_y * math.sin(angle) * velocity_door_ellipse
            vz = radius_z * math.cos(angle) * velocity_door_ellipse

            # assignment step

            linear_velocity_y = vy
            linear_velocity_z = vz


            print("++++++++++++++++++++++++++++++")
            # printing step 
            print("linear_velocity_y: ", linear_velocity_y, "m/s")
            print("linear_velocity_z: ", linear_velocity_z, "m/s")

            print("++++++++++++++++++++++++++++++"+"\n")

            # publishing step
            door_open_twist.twist.linear_y = -abs(linear_velocity_y) # negative sign because the tool frame is facing the downward direction
            door_open_twist.twist.linear_z = -abs(linear_velocity_z) 
            # door_open_twist.twist.angular_x = angular_velocity_x
            self.cart_vel_pub.publish(door_open_twist)

            rospy.sleep(1)

        msg = kortex_driver.msg.TwistCommand()

        msg.twist.linear_z = 0.0
        msg.twist.linear_x = 0.0
        msg.twist.linear_y = 0.0
        msg.twist.angular_x = 0.0
        msg.twist.angular_y = 0.0
        msg.twist.angular_z = 0.0

        self.cart_vel_pub.publish(msg)

        self.arm.clear_faults()
        self.arm.subscribe_to_a_robot_notification()

### door opening without magnet

        # get current pose of the arm
        current_pose = self.arm.get_current_pose()

        # go up by 5cm
        current_pose.z += 0.1

        success = self.arm.send_cartesian_pose(current_pose)

        if not success:
            rospy.logerr("Failed to move up the probe")
            return False
        
        # go to the magnet position
        print("[probe_action] moving to magnet position")
        magnet_pose = rospy.get_param("~magnet_pose")
        magnet_kinova_pose = get_kinovapose_from_list(magnet_pose)
        magnet_kinova_pose.theta_z_deg += 180.0
        success = self.arm.send_cartesian_pose(magnet_kinova_pose)

        if not success:
            rospy.logerr("Failed to move to the magnet position")
            return False

        # open the gripper
        success = self.arm.execute_gripper_command(0.0)

        if not success:
            rospy.logerr("Failed to open the gripper")
            return False
        
        # move up a bit
        magnet_kinova_pose.z += 0.3

        success = self.arm.send_cartesian_pose(magnet_kinova_pose)

        if not success:
            rospy.logerr("Failed to move up the probe")
            return False

        print("[probe_action] target reached")

    def open_door_with_trajactroy(self): # working code 

        msg = PoseStamped()
        msg.header.frame_id = "door_knob_link"
        msg.header.stamp = rospy.Time(0)
        # msg.pose.position.x -= 0.015

        door_knob_pose = self.transform_utils.transformed_pose_with_retries(msg, "base_link", execute_arm=True, offset=[0.0, 0.0, -math.pi/2])

        # convert the door knob pose to a kinova pose
        door_knob_kinova_pose = get_kinovapose_from_pose_stamped(door_knob_pose)

        # move up a bit
        door_knob_kinova_pose.z += 0.022 + 0.05 # adding 5 cm for approach

        # send the door knob pose to the arm
        print("[probe_action] moving to door knob position")
        print("[probe_action] door knob pose: {}".format(door_knob_kinova_pose))

        success = self.arm.send_cartesian_pose(door_knob_kinova_pose)
        # return False
        rospy.sleep(1.0) # wait for the arm to settle for proper force sensing

        if not success:
            rospy.logerr("Failed to move to the door knob position")
            return False

        # velocity mode to approach the door knob
        success = self.arm.move_down_with_caution(velocity=0.01, force_threshold=[4,4,2.0])

        if not success:
            rospy.logerr("Failed to move down the arm")
            return False
        print("[probe_action] reached door knob position")

        # close the gripper
        success = self.arm.execute_gripper_command(0.75) # 0.75 closed 
        if not success:
            rospy.logerr("Failed to open the gripper")
            return False
        

        pose_list = self.get_trajactory_poses(num_poses=8)

        success = self.arm.traverse_waypoints(pose_list)

        if not success:
            rospy.logerr("Failed to reach desired pose")
            return False
        return success

    def push_door(self):  # push door is not cuurently used
            # move arm above door knob position 

        msg = PoseStamped()
        msg.header.frame_id = "door_knob_link"
        msg.header.stamp = rospy.Time(0)
        msg = PoseStamped()
        msg.header.frame_id = "door_knob_link"
        msg.header.stamp = rospy.Time(0)

        msg.pose.position.x -= 0.075
        msg.pose.position.z += 0.30
        msg.pose.position.x -= 0.075
        msg.pose.position.z += 0.30

        door_knob_pose = self.transform_utils.transformed_pose_with_retries(msg, "base_link", execute_arm=True)
        door_knob_pose = self.transform_utils.transformed_pose_with_retries(msg, "base_link", execute_arm=True)

        print("Door knob pose:  ")
        print(door_knob_pose)
        self.door_knob_pose_pub.publish(door_knob_pose)
        print("Door knob pose:  ")
        print(door_knob_pose)
        self.door_knob_pose_pub.publish(door_knob_pose)

        rospy.sleep(5)
        rospy.sleep(5)

        success = self.arm.execute_gripper_command(1.0)
        success = self.arm.execute_gripper_command(1.0)

        if not success:
            rospy.logerr("Failed to move up the probe")
            return False
        
        # go to the magnet position
        print("[probe_action] moving to magnet position")
        magnet_pose = rospy.get_param("~magnet_pose")
        magnet_kinova_pose = get_kinovapose_from_list(magnet_pose)
        magnet_kinova_pose.theta_z_deg += 180.0
        success = self.arm.send_cartesian_pose(magnet_kinova_pose)

        if not success:
            rospy.logerr("Failed to move to the magnet position")
            return False

        # open the gripper
        success = self.arm.execute_gripper_command(0.0)

        if not success:
            rospy.logerr("Failed to open the gripper")
            return False
        
        # move up a bit
        magnet_kinova_pose.z += 0.3

        success = self.arm.send_cartesian_pose(magnet_kinova_pose)

        if not success:
            rospy.logerr("Failed to move up the probe")
            return False

        print("[probe_action] target reached")    
    
    def pick_probe_from_holder(self):
        
        # go to the probe pre-pick position above the holder
        probe_holder_pick_pre_pose = rospy.get_param("~probe_holder_pick_pre_pose")
        probe_holder_pick_pre_kinova_pose = get_kinovapose_from_list(probe_holder_pick_pre_pose)
        
        print("[probe_action] moving to probe holder pick pre position")
        success = self.arm.send_cartesian_pose(probe_holder_pick_pre_kinova_pose)

        if not success:
            rospy.logerr("Failed to move to the probe holder pick pre position")
            return False
        
        print("[probe_action] reached probe holder pick pre position")

        # get an image from the camera
        image_msg = rospy.wait_for_message("/camera/color/image_raw", Image)
        image = self.bridge.imgmsg_to_cv2(image_msg, "bgr8")
        
        # get the probe cable direction
        probe_cable_dir = self.get_probe_cable_dir(image)

        if probe_cable_dir > 0:
            probe_cable_dir += 90
        elif probe_cable_dir < 0:
            probe_cable_dir = -probe_cable_dir
        
        # get the probe pick from holder pose
        probe_pick_from_holder_pose = rospy.get_param("~probe_pick_from_holder_pose")
        probe_pick_from_holder_kinova_pose = get_kinovapose_from_list(probe_pick_from_holder_pose)

        pre_pick_pose = probe_pick_from_holder_kinova_pose
        pre_pick_pose.z = probe_holder_pick_pre_kinova_pose.z

        # move to the pre pick pose
        print("[probe_action] moving to probe pre pick position")
        success = self.arm.send_cartesian_pose(pre_pick_pose)

        if not success:
            rospy.logerr("Failed to move to the probe pre pick position")
            return False
        
        print("[probe_action] reached probe pre pick position")

        probe_pick_from_holder_pose = rospy.get_param("~probe_pick_from_holder_pose")
        probe_pick_from_holder_kinova_pose = get_kinovapose_from_list(probe_pick_from_holder_pose)
        # rotate the arm to the probe cable direction
        probe_pick_from_holder_kinova_pose.theta_z_deg = probe_cable_dir

        # move to the probe pick from holder pose
        print("[probe_action] moving to probe pick from holder position")
        success = self.arm.send_cartesian_pose(probe_pick_from_holder_kinova_pose)

        if not success:
            rospy.logerr("Failed to move to the probe pick from holder position")
            return False
        
        print("[probe_action] reached probe pick from holder position")

        # close the gripper
        success = self.arm.execute_gripper_command(1.0)

        if not success:
            rospy.logerr("Failed to close the gripper")
            return False
        
        # move up a bit
        probe_pick_from_holder_kinova_pose.z += 0.15

        success = self.arm.send_cartesian_pose(probe_pick_from_holder_kinova_pose)

        if not success:
            rospy.logerr("Failed to move up the probe")
            return False
        
        print("[probe_action] probe picked")

        return True

    def probe_circuit(self):
        pass

    def place_probe_safe(self):
        pass

    def get_probe_cable_dir(self, image):
        '''
        This function takes an image of the probe cable and returns the direction of the cable
        return: angle in degrees (in cv coordinate system)
        '''

        # crop the border of the image by 25%
        image = image[int(image.shape[0]*0.25):int(image.shape[0]*0.75), int(image.shape[1]*0.25):int(image.shape[1]*0.75)]

        # Convert image to HSV
        hsv = cv2.cvtColor(image, cv2.COLOR_BGR2HSV)

        # find the orange object in the image 
        lower_orange = np.array([0, 100, 100])
        upper_orange = np.array([10, 255, 255])
        mask = cv2.inRange(hsv, lower_orange, upper_orange)

        # draw the contours of the orange object in the image
        contours, hierarchy = cv2.findContours(mask, cv2.RETR_TREE, cv2.CHAIN_APPROX_SIMPLE)
        cv2.drawContours(image, contours, -1, (0, 255, 0), 3)

        # filter the small contours
        contours = [c for c in contours if cv2.contourArea(c) > 100]

        # plot the center of the orange object in the image
        M = cv2.moments(contours[0])
        cX = int(M["m10"] / M["m00"])
        cY = int(M["m01"] / M["m00"])

        # find the direction of the black cable from the center of the orange object
        lower_black = np.array([0, 0, 0])
        upper_black = np.array([180, 255, 30])
        mask = cv2.inRange(hsv, lower_black, upper_black)

        contours, hierarchy = cv2.findContours(mask, cv2.RETR_TREE, cv2.CHAIN_APPROX_SIMPLE)
        contours = [c for c in contours if cv2.contourArea(c) > 100]
        cv2.drawContours(image, contours, -1, (0, 255, 0), 3)

        M = cv2.moments(contours[0])
        bX = int(M["m10"] / M["m00"])
        bY = int(M["m01"] / M["m00"])

        # plot the direction of the cable with an arrow
        cv2.arrowedLine(image, (cX, cY), (bX, bY), (255, 0, 0), 2)

        # print the angle of the cable direction wrt center
        angle = math.atan2(bY - cY, bX - cX) * 180.0 / math.pi

        # plot the angle of the cable direction wrt center
        cv2.putText(image, "angle: {:.2f} degrees".format(angle), (10, 30), cv2.FONT_HERSHEY_SIMPLEX, 0.6, (0, 0, 255), 2)

        # publish the debug image to the topic
        if self.debug:
            self.probe_cable_dir_debug_pub.publish(self.bridge.cv2_to_imgmsg(image, "bgr8"))

        return angle
<<<<<<< HEAD
    
    def get_kinova_pose(self,pose_name):

        pose = rospy.get_param("~"+ pose_name)

        sample = PoseStamped()
        sample.header.stamp = rospy.Time(0)
        sample.header.frame_id = "board_link"
        sample.pose.position.x = pose['pose']['position']['x']
        sample.pose.position.y = pose['pose']['position']['y']
        sample.pose.position.z = pose['pose']['position']['z']
        sample.pose.orientation.x = pose['pose']['orientation']['x']
        sample.pose.orientation.y = pose['pose']['orientation']['y']
        sample.pose.orientation.z = pose['pose']['orientation']['z']
        sample.pose.orientation.w = pose['pose']['orientation']['w']

        pose_in_base_link = self.transform_utils.transformed_pose_with_retries(sample, "base_link", 3)

        pose_in_kinova_pose = get_kinovapose_from_pose_stamped(pose_in_base_link)

        return pose_in_kinova_pose

    def get_trajactory_poses(self,num_poses):
        """
        get poses

        input: num_poses: number of poses to get
        return: list of poses
        """

        pose_list = []
        for i in range(num_poses):
            pose_name = "pose" + str(i+1)
            pose = self.get_kinova_pose(pose_name)
            pose_list.append(pose)
        return pose_list
=======

    def get_orange_mask(self, img):
        lower = np.array([80, 120, 140])
        upper = np.array([120, 255, 255])
        mask = cv2.inRange(img, lower, upper)
        mask = dilate(mask)
        mask = erode(mask)
        return mask

    def get_probe_point_error(self):
        ## set at height of 0.3 m (i.e tool_pose_z = 0.3)
        target_x = 634
        target_y = 464
        if self.image is None:
            return None, None
        (height, width, c) = self.image.shape
        start_y = int(height / 4)
        start_x = int(width * 0.4)
        img = self.image[start_y:int(height - height/4), start_x:int(width - width/4), :]
        hsv = cv2.cvtColor(img, cv2.COLOR_BGR2HSV)
        mask = self.get_orange_mask(hsv)
        cx, cy = get_uppermost_contour(mask)
        if cx is None:
            return None, None
        cv2.circle(img, (cx, cy), 5, (0, 255, 0), 2)
        cv2.imshow('debug', img)
        cv2.waitKey(1)
        error_x = target_x - (cx + start_x)
        error_y = target_y - (cy + start_y)
        return error_x, error_y

    def run_visual_servoing(self):
        success = False
        rospy.loginfo("Moving to correct height")
        while not rospy.is_shutdown():
            # we need to be at 0.3 height to do VS
            height_error = self.current_height - 0.3
            msg = kortex_driver.msg.TwistCommand()
            msg.reference_frame = kortex_driver.msg.CartesianReferenceFrame.CARTESIAN_REFERENCE_FRAME_TOOL
            if height_error > 0.001:
                msg.twist.linear_z = 0.02
            elif height_error < -0.001:
                msg.twist.linear_z = -0.02
            else:
                break
            self.cart_vel_pub.publish(msg)
            self.loop_rate.sleep()

        rospy.loginfo("visual servoing")
        stop = False
        while not rospy.is_shutdown():
            if len(self.current_force_z) < 20:
                self.loop_rate.sleep()
                continue
            msg = kortex_driver.msg.TwistCommand()
            msg.reference_frame = kortex_driver.msg.CartesianReferenceFrame.CARTESIAN_REFERENCE_FRAME_TOOL
            error_x, error_y = self.get_probe_point_error()
            if error_x is None:
                msg.twist.linear_x = 0.0
            else:
                rospy.loginfo('%d, %d' % (error_x, error_y))
                if error_x < 0:
                    msg.twist.linear_x = -0.005
                if error_x > 0:
                    msg.twist.linear_x = 0.005
                if abs(error_x) < 3:
                    msg.twist.linear_x = 0.0
                elif abs(error_x) < 10:
                    msg.twist.linear_x *= 0.5

                if error_y < 0:
                    msg.twist.linear_y = -0.005
                if error_y > 0:
                    msg.twist.linear_y = 0.005
                if abs(error_y) < 3:
                    msg.twist.linear_y = 0.0
                elif abs(error_y) < 10:
                    msg.twist.linear_y *= 0.5
            self.cart_vel_pub.publish(msg)
            if msg.twist.linear_x == 0.0 and msg.twist.linear_y == 0 and error_x is not None:
                break
            self.loop_rate.sleep()

    def move_down_and_probe(self):
        #### Go down fast
        self.current_force_z = []
        stop = False
        while not rospy.is_shutdown():
            if len(self.current_force_z) < 20:
                self.loop_rate.sleep()
                continue
            msg = kortex_driver.msg.TwistCommand()
            msg.reference_frame = kortex_driver.msg.CartesianReferenceFrame.CARTESIAN_REFERENCE_FRAME_TOOL
            msg.twist.linear_z = 0.02
            if abs(np.mean(self.current_force_z) - self.current_force_z[-1]) > 3.0:
                stop = True
                msg.twist.linear_z = 0.0
            if self.current_height < 0.235: # just above the hole
                stop = True
                msg.twist.linear_z = 0.0
            self.cart_vel_pub.publish(msg)
            if stop:
                break
            self.loop_rate.sleep()

        #### Go down slowly
        self.current_force_z = []
        stop = False
        while not rospy.is_shutdown():
            if len(self.current_force_z) < 20:
                self.loop_rate.sleep()
                continue
            msg = kortex_driver.msg.TwistCommand()
            msg.reference_frame = kortex_driver.msg.CartesianReferenceFrame.CARTESIAN_REFERENCE_FRAME_TOOL
            msg.twist.linear_z = 0.005
            if abs(np.mean(self.current_force_z) - self.current_force_z[-1]) > 5.0:
                rospy.loginfo("Force difference threshold reached")
                stop = True
                msg.twist.linear_z = 0.0
            if self.current_height < 0.185: # already inside
                stop = True
                msg.twist.linear_z = 0.0
            self.cart_vel_pub.publish(msg)
            if stop:
                break
            self.loop_rate.sleep()
        probed = False
        if self.current_height < 0.195:
            probed = True

        #### Go up
        msg = kortex_driver.msg.TwistCommand()
        msg.reference_frame = kortex_driver.msg.CartesianReferenceFrame.CARTESIAN_REFERENCE_FRAME_TOOL
        msg.twist.linear_z = -0.01
        for idx in range(50):
            self.cart_vel_pub.publish(msg)
            self.loop_rate.sleep()
        msg.reference_frame = kortex_driver.msg.CartesianReferenceFrame.CARTESIAN_REFERENCE_FRAME_MIXED
        msg.twist.linear_z = 0.0
        self.cart_vel_pub.publish(msg)
        self.loop_rate.sleep()
        return probed
>>>>>>> 97837373
<|MERGE_RESOLUTION|>--- conflicted
+++ resolved
@@ -34,6 +34,7 @@
         self.debug = rospy.get_param("~debug", False)
         self.bridge = cv_bridge.CvBridge()
         self.transform_utils = TransformUtils()
+        
 
     def base_feedback_cb(self, msg):
         self.current_force_z.append(msg.base.tool_external_wrench_force_z)
@@ -41,6 +42,9 @@
             self.current_force_z.pop(0)
         self.current_height = msg.base.tool_pose_z
 
+    
+    
+    
     def image_cb(self, msg):
         self.image = self.bridge.imgmsg_to_cv2(msg, desired_encoding='passthrough')
     def pre_perceive(self) -> bool:
@@ -84,8 +88,8 @@
         # success = self.place_probe_safe()
 
         # if not success:
-            # rospy.logerr("[probe_action] Failed to place the probe somewhere safe")
-            # return False
+        #     rospy.logerr("[probe_action] Failed to place the probe somewhere safe")
+        #     return False
         
         probed = False
         retries = 0
@@ -758,44 +762,7 @@
             self.probe_cable_dir_debug_pub.publish(self.bridge.cv2_to_imgmsg(image, "bgr8"))
 
         return angle
-<<<<<<< HEAD
     
-    def get_kinova_pose(self,pose_name):
-
-        pose = rospy.get_param("~"+ pose_name)
-
-        sample = PoseStamped()
-        sample.header.stamp = rospy.Time(0)
-        sample.header.frame_id = "board_link"
-        sample.pose.position.x = pose['pose']['position']['x']
-        sample.pose.position.y = pose['pose']['position']['y']
-        sample.pose.position.z = pose['pose']['position']['z']
-        sample.pose.orientation.x = pose['pose']['orientation']['x']
-        sample.pose.orientation.y = pose['pose']['orientation']['y']
-        sample.pose.orientation.z = pose['pose']['orientation']['z']
-        sample.pose.orientation.w = pose['pose']['orientation']['w']
-
-        pose_in_base_link = self.transform_utils.transformed_pose_with_retries(sample, "base_link", 3)
-
-        pose_in_kinova_pose = get_kinovapose_from_pose_stamped(pose_in_base_link)
-
-        return pose_in_kinova_pose
-
-    def get_trajactory_poses(self,num_poses):
-        """
-        get poses
-
-        input: num_poses: number of poses to get
-        return: list of poses
-        """
-
-        pose_list = []
-        for i in range(num_poses):
-            pose_name = "pose" + str(i+1)
-            pose = self.get_kinova_pose(pose_name)
-            pose_list.append(pose)
-        return pose_list
-=======
 
     def get_orange_mask(self, img):
         lower = np.array([80, 120, 140])
@@ -938,4 +905,39 @@
         self.cart_vel_pub.publish(msg)
         self.loop_rate.sleep()
         return probed
->>>>>>> 97837373
+
+    def get_kinova_pose(self,pose_name):
+
+        pose = rospy.get_param("~"+ pose_name)
+
+        sample = PoseStamped()
+        sample.header.stamp = rospy.Time(0)
+        sample.header.frame_id = "board_link"
+        sample.pose.position.x = pose['pose']['position']['x']
+        sample.pose.position.y = pose['pose']['position']['y']
+        sample.pose.position.z = pose['pose']['position']['z']
+        sample.pose.orientation.x = pose['pose']['orientation']['x']
+        sample.pose.orientation.y = pose['pose']['orientation']['y']
+        sample.pose.orientation.z = pose['pose']['orientation']['z']
+        sample.pose.orientation.w = pose['pose']['orientation']['w']
+
+        pose_in_base_link = self.transform_utils.transformed_pose_with_retries(sample, "base_link", 3)
+
+        pose_in_kinova_pose = get_kinovapose_from_pose_stamped(pose_in_base_link)
+
+        return pose_in_kinova_pose
+
+    def get_trajactory_poses(self,num_poses):
+        """
+        get poses
+
+        input: num_poses: number of poses to get
+        return: list of poses
+        """
+
+        pose_list = []
+        for i in range(num_poses):
+            pose_name = "pose" + str(i+1)
+            pose = self.get_kinova_pose(pose_name)
+            pose_list.append(pose)
+        return pose_list
