#!/usr/bin/env python3

import rospy
from robothon2023.abstract_action import AbstractAction
from robothon2023.full_arm_movement import FullArmMovement
from robothon2023.transform_utils import TransformUtils
from utils.kinova_pose import get_kinovapose_from_list, get_kinovapose_from_pose_stamped
from geometry_msgs.msg import PoseStamped, Quaternion
from kortex_driver.srv import *
from kortex_driver.msg import *
import tf
import os
from sensor_msgs.msg import Image
from cv_bridge import CvBridge, CvBridgeError
import cv2
import numpy as np
import math
import datetime
import pdb
import yolov5

class WindCableAction(AbstractAction):
    def __init__(self, arm: FullArmMovement, transform_utils: TransformUtils) -> None:
        super().__init__(arm, transform_utils)
        self.debug = rospy.get_param("~debug", False)
        self.img_sub = rospy.Subscriber(
            '/camera/color/image_raw', Image, self.image_cb)
        self.img_pub = rospy.Publisher(
            '/visual_servoing_debug_img', Image, queue_size=10)
        self.image = None
        self.loop_rate = rospy.Rate(10)
        self.bridge = CvBridge()
        self.cart_vel_pub = rospy.Publisher('/my_gen3/in/cartesian_velocity', kortex_driver.msg.TwistCommand, queue_size=1)
        self.model = yolov5.load(
            '/home/b-it-bots/temp/robothon/weights/best_nano_2.pt')
        self.model_params()
        self.save_debug_image_dir = '/home/b-it-bots/temp/robothon'

    def pre_perceive(self) -> bool:
        print ("in pre perceive")        

        # pre-perceive pose

        self.arm.execute_gripper_command(0.0)

        # get the pre-perceive pose from tf
        msg = PoseStamped()
        msg.header.frame_id = "wind_cable_link"
        msg.header.stamp = rospy.Time(0)
        wind_cable_pose = self.transform_utils.transformed_pose_with_retries(msg, "base_link", execute_arm=True, offset=[0, 0, math.pi/2])

        # convert to kinova pose
        kp = get_kinovapose_from_pose_stamped(wind_cable_pose)

        kp.z += 0.05

        # send to arm
        rospy.loginfo("Sending pre-perceive pose to arm")
        if not self.arm.send_cartesian_pose(kp):
            rospy.logerr("Failed to send pre-perceive pose to arm")
            return False
        
        kp.z = 0.0316

        # send to arm
        rospy.loginfo("Sending pre-perceive pose to arm")
        if not self.arm.send_cartesian_pose(kp):
            rospy.logerr("Failed to send pre-perceive pose to arm")
            return False
        
        return True

    def act(self) -> bool:
        
        # start visual servoing
        rospy.loginfo("Starting visual servoing")
        # TODO: fix the visual servoing
        # success = self.run_visual_servoing(self.detect_wind_cable, True)

        # if not success:
        #     return False
        
        # wind cable
        success = self.wind_cable()
        
        if not success:
            return False
        
        # wind cable
        success = self.pick_probe_from_holder()
        
        if not success:
            return False

        # tuck the probe into board
        rospy.loginfo("Tucking probe into board")
        success = self.tuck_probe_into_board()

        if not success:
            return False

        return success

    def verify(self) -> bool:
        print ("in verify")
        return True
    
    def image_cb(self, msg):

        # get the image from the message
        try:
            image = self.bridge.imgmsg_to_cv2(msg, "bgr8")
        except CvBridgeError as e:
            print(e)
        self.image = image
    
    def wind_cable(self) -> bool:

        pose_num = 1
        success = False
        for i in range(1, 5):
            gripper_angle = rospy.get_param("~wind_poses/traj" + str(i)+"/gripper")
            
            poses = rospy.get_param("~wind_poses/traj" + str(i)+"/poses")
            
            # from poses dict, get number of poses
            num_poses = len(poses)

            waypoints = []
            
            # for each pose, get the pose and convert to kinova pose
            for j in range(pose_num, num_poses+pose_num):
                pose = poses["pose" + str(j)]

                msg = PoseStamped()
                msg.header.frame_id = "board_link"
                msg.pose.position.x = pose["position"]["x"]
                msg.pose.position.y = pose["position"]["y"]
                msg.pose.position.z = pose["position"]["z"]
                msg.pose.orientation.x = pose["orientation"]["x"]
                msg.pose.orientation.y = pose["orientation"]["y"]
                msg.pose.orientation.z = pose["orientation"]["z"]
                msg.pose.orientation.w = pose["orientation"]["w"]

                # convert to base_link frame
                msg_in_base = self.transform_utils.transformed_pose_with_retries(msg, "base_link")

                # convert to kinova_pose
                kp = get_kinovapose_from_pose_stamped(msg_in_base)

                waypoints.append(kp)

            pose_num += num_poses

            print('gripper closed')
            self.arm.execute_gripper_command(gripper_angle)
            success = self.arm.traverse_waypoints(waypoints)

        print('first round done')

        # round 2
        # TODO: check the second round of wind cable if its correct
        pose_num = 1
        for i in range(5, 9):
            gripper_angle = rospy.get_param("~wind_poses/traj" + str(i)+"/gripper")
            
            poses = rospy.get_param("~wind_poses/traj" + str(i)+"/poses")
            
            # from poses dict, get number of poses
            num_poses = len(poses)

            waypoints = []
            
            # for each pose, get the pose and convert to kinova pose
            for j in range(pose_num, num_poses+pose_num):

                if j == 9:
                    continue

                pose = poses["pose" + str(j)+ "0"]

                msg = PoseStamped()
                msg.header.frame_id = "board_link"
                msg.pose.position.x = pose["position"]["x"]
                msg.pose.position.y = pose["position"]["y"]
                msg.pose.position.z = pose["position"]["z"]
                msg.pose.orientation.x = pose["orientation"]["x"]
                msg.pose.orientation.y = pose["orientation"]["y"]
                msg.pose.orientation.z = pose["orientation"]["z"]
                msg.pose.orientation.w = pose["orientation"]["w"]

                # convert to base_link frame
                msg_in_base = self.transform_utils.transformed_pose_with_retries(msg, "base_link")

                # convert to kinova_pose
                kp = get_kinovapose_from_pose_stamped(msg_in_base)

                waypoints.append(kp)

            pose_num += num_poses

            print('gripper closed')
            self.arm.execute_gripper_command(gripper_angle)
            success = self.arm.traverse_waypoints(waypoints)

        return success
    
    def pick_probe_from_holder(self):
        
        # # go to the probe pick perceive position above the holder
        self.arm.execute_gripper_command(0.0)

        perceive_board_pose = rospy.get_param("~perceive_board_pose")
        perceive_board_pose = get_kinovapose_from_list(perceive_board_pose)
        success = self.arm.send_cartesian_pose(perceive_board_pose)

        tucking_safe_probe_holder_pick = rospy.get_param("~probe_action_poses/tucking_safe_probe_holder_pick")
        tucking_safe_probe_holder_pick = get_kinovapose_from_list(tucking_safe_probe_holder_pick)
        rospy.loginfo("[probe_action] moving to pose safe pose")
        success = self.arm.send_cartesian_pose(tucking_safe_probe_holder_pick, max_lin_vel=0.05)

        tucking_probe_holder_pick = rospy.get_param("~probe_action_poses/tucking_probe_holder_pick")
        tucking_probe_holder_pick = get_kinovapose_from_list(tucking_probe_holder_pick)
        rospy.loginfo("[probe_action] moving to probe place holder position")
        success = self.arm.send_cartesian_pose(tucking_probe_holder_pick, max_lin_vel=0.05)
        if not success:
            rospy.logerr("[probe_action] Failed to move to the probe place holder position")
            return False

        #Moving Down from the probe_place_in_holder_pose down 
        #probe_holder_pick_for_tucking.x += 0.01
        #success = self.arm.send_cartesian_pose(probe_holder_pick_for_tucking, max_lin_vel=0.05)
        #if not success:
        #    rospy.logerr("[probe_action] Failed to move to the probe place holder position")
        #    return False
        # close the gripper
        self.arm.execute_gripper_command(1.0)
        
        # move up a bit
        tucking_probe_holder_pick.z += 0.1

        success = self.arm.send_cartesian_pose(tucking_probe_holder_pick, max_lin_vel=0.05)

        if not success:
            rospy.logerr("[probe_action] Failed to move up the probe")
            return False
        
        rospy.loginfo("[probe_action] probe picked")

        return True

    def tuck_probe_into_board(self) -> bool:
        # TODO: implement with velocity control
        # get the probe initial position from tf
        msg = PoseStamped()
        msg.header.frame_id = "probe_initial_link"
        msg.header.stamp = rospy.Time(0)
        # TODO: check if this offset is correct wrt placing in holder
        #probe_initial_pose = self.transform_utils.transformed_pose_with_retries(msg, "base_link", execute_arm=True, offset=[0, 0, -math.pi/2])

        probe_initial_pose_kp = self.transform_utils.transform_pose_frame_name(reference_frame_name="probe_initial_link",
                                                                      target_frame_name="base_link",
                                                                      offset_linear=[0.03, 0.00, 0.08],
                                                                      offset_rotation_euler=[math.pi, 0.0, -math.pi/2])

        # send the probe initial position to the arm
        rospy.loginfo("[probe_action] moving to probe initial position")
        success = self.arm.send_cartesian_pose(probe_initial_pose_kp)

        if not success:
            rospy.logerr("[probe_action] Failed to move to the probe initial position")
            return False
        
        rospy.loginfo('[probe_action] reached probe initial position')


        # use velocity control to move the probe down
        rospy.loginfo("[probe_action] moving down the probe")
        # success = self.arm.move_down_with_caution(force_threshold=[4,4,1.75], velocity=0.005, tool_z_thresh=0.10, retract_dist=0.008)

        probe_initial_pose_kp.z = 0.1173

        success = self.arm.send_cartesian_pose(probe_initial_pose_kp, max_lin_vel=0.01)

        if not success:
            rospy.logerr("[probe_action] Failed to move down the probe")
            return False
        
        rospy.loginfo('[probe_action] moved down the probe')
        
        # move the probe back in x direction for 4cm
        #success = self.arm.move_with_velocity(-0.025, 3, 'y')

        #if not success:
        #    rospy.logerr("Failed to move back the probe")
        #    return False

        #self.arm.execute_gripper_command(0.6) # open the gripper

        # move the arm up in z axis
        #success = self.arm.move_with_velocity(0.03, 3, 'z')
        return True

    def run_visual_servoing(self, vs_target_fn, run=True):
        stop = False
        while not rospy.is_shutdown():
            if self.image is None:
                rospy.loginfo('waiting for image')
                self.loop_rate.sleep()
                continue
            msg = kortex_driver.msg.TwistCommand()
            msg.reference_frame = kortex_driver.msg.CartesianReferenceFrame.CARTESIAN_REFERENCE_FRAME_TOOL
            x_error, y_error = vs_target_fn(True)
            if x_error is None:
                print('none')
                msg.twist.linear_x = 0.0
            if y_error is None:
                print('none')
                msg.twist.linear_y = 0.0
            if x_error is not None:
                rospy.loginfo('X Error: %.2f' % (x_error))
                if x_error < 0:
                    msg.twist.linear_x = -0.005
                if x_error > 0:
                    msg.twist.linear_x = 0.005
                #TODO : Make this separate for both 
                if abs(x_error) < 5:     #TODO 40 for picking cable 5 for tcuking alignment 
                    msg.twist.linear_x = 0.0
                elif abs(x_error) < 10: #TODO 50 for picking cable 
                    msg.twist.linear_x *= 0.5

            if y_error is not None:
                rospy.loginfo('Y Error: %.2f' % (y_error))
                if y_error < 0:
                    msg.twist.linear_y = -0.005
                if y_error > 0:
                    msg.twist.linear_y = 0.005
                if abs(y_error) < 3:
                    msg.twist.linear_y = 0.0
                elif abs(y_error) < 10:
                    msg.twist.linear_y *= 0.5
            if run:
                self.cart_vel_pub.publish(msg)
                if msg.twist.linear_x == 0.0 and msg.twist.linear_y == 0.0 and x_error is not None:
                    break
            self.loop_rate.sleep()
        msg = kortex_driver.msg.TwistCommand()
        msg.reference_frame = kortex_driver.msg.CartesianReferenceFrame.CARTESIAN_REFERENCE_FRAME_MIXED
        self.cart_vel_pub.publish(msg)
        return True

    def detect_wind_cable(self, save_image=False):

        if save_image:
            self.save_debug_image()

        # parameters
        circularity_threshold_min = 0.0
        circularity_threshold_max = 0.5
        contours_area_threshold_min = 100
        contours_area_threshold_max = 10000

        # draw a rectangle on the image from the center of the image
        x_axis_right = 300
        x_axis_left = 300
        y_axis_top = 10
        y_axis_bottom = self.image.shape[0] # y_axis_bottom is height of the image

        # crop the ROI from the image with the rectangle
        roi = self.image[self.image.shape[0] // 2 - y_axis_top:self.image.shape[0] // 2 + y_axis_bottom,
                    self.image.shape[1] // 2 - x_axis_left:self.image.shape[1] // 2 + x_axis_right]

        # draw a white line on the bottom of the image
        # cv2.line(roi, (0, roi.shape[0] - 1), (roi.shape[1],
        #         roi.shape[0] - 1), (255, 255, 255), 2)

        # # draw a white line on the top of the image
        # cv2.line(roi, (0, 0), (roi.shape[1], 0), (255, 255, 255), 2)

        cv2.rectangle(roi, (0, 0), (roi.shape[1], roi.shape[0]), (255, 255, 255), 2)

        roi_copy = roi.copy()
        roi_copy_2 = roi.copy()

        # convert the image to grayscale
        gray = cv2.cvtColor(roi, cv2.COLOR_BGR2GRAY)
        # apply gaussian blur to the image
        blur = cv2.GaussianBlur(gray, (5, 5), 0)
        # otsu thresholding
        ret, thresh = cv2.threshold(
            blur, 0, 255, cv2.THRESH_BINARY + cv2.THRESH_OTSU)
        # apply canny edge detection
        canny = cv2.Canny(thresh, 50, 150)
        # find the contours
        contours, _ = cv2.findContours(
            canny, cv2.RETR_EXTERNAL, cv2.CHAIN_APPROX_NONE)
        
        # draw the contours on the image
        cv2.drawContours(roi_copy, contours, -1, (0, 255, 0), 2)

        # cv2.imshow("Contours", roi_copy)
        # cv2.waitKey(0)
        # cv2.destroyAllWindows()

        # filter out black contours
        filtered_contours = []
        for contour in contours:

            # Calculate area and perimeter of the contour
            area = cv2.contourArea(contour)
            perimeter = cv2.arcLength(contour, True)
            # filter out small contours
            if area < contours_area_threshold_min or area > contours_area_threshold_max:
                continue

            # print("Area: {}".format(area))

            # Calculate circularity of the contour
            circularity = (4 * np.pi * area) / (perimeter ** 2)

            # print("Circularity: {}".format(circularity))

            if circularity < circularity_threshold_min or circularity > circularity_threshold_max:
                continue
            
            # draw contours on the image
            # cv2.drawContours(roi_copy_2, [contour], -1, (0, 255, 0), 2)
            # cv2.imshow("Contours", roi_copy_2)
            # cv2.waitKey(0)
            # cv2.destroyAllWindows()

            filtered_contours.append(contour)

        # print("Number of filtered contours: {}".format(len(filtered_contours)))
        
        # draw a horizontal line in the middle of the image
        horizontal_line = [(0, roi_copy_2.shape[0] // 2),
                           (roi_copy_2.shape[1], roi_copy_2.shape[0] // 2)]
        cv2.line(roi_copy_2, horizontal_line[0], horizontal_line[1], (0, 0, 255), 2)

        # draw a vertical line in the middle of the image
        vertical_line = [(roi_copy_2.shape[1] // 2, 0),
                        (roi_copy_2.shape[1] // 2, roi_copy_2.shape[0])]
        cv2.line(roi_copy_2, vertical_line[ 0], vertical_line[1], (0, 0, 255), 2)

        # NOTE: it should only be one contour
        if len(filtered_contours) > 1:
            print("More than one contour found!")
            print("TODO 1: failure recovery mechanism")
            return (None, None)

        elif len(filtered_contours) == 1:
            # get the contour points
            contour_points = filtered_contours[0]

            # get the bottom most point of the contour
            bottom_most_point = contour_points[contour_points[:, :, 1].argmax()][0]

            # draw a circle on the bottom most point
            cv2.circle(
                roi_copy_2, (bottom_most_point[0], bottom_most_point[1]), 5, (0, 0, 255), -1)

            error = (roi.shape[1] // 2) - bottom_most_point[0]
            print("Error: {}".format(error))

            # print the error on the image
            cv2.putText(roi_copy_2, "Error: {}".format(error), (10, 30),
                        cv2.FONT_HERSHEY_SIMPLEX, 1, (0, 0, 255), 2)

            # draw the error line on the image from the centroid to the vertical line
            error_line = [bottom_most_point, (roi.shape[1] // 2, bottom_most_point[1])]
            cv2.line(roi_copy_2, error_line[0], error_line[1], (255, 0, 0), 2)

            # publish the debug image
            self.img_pub.publish(self.bridge.cv2_to_imgmsg(roi_copy_2, "bgr8"))

            return (error, None)

        else:
            print("No contour found!")
            return (None, None)
    
    def model_params(self):
        self.model.conf = 0.25  # NMS confidence threshold
        self.model.iou = 0.45  # NMS IoU threshold
        self.model.agnostic = False  # NMS class-agnostic
        self.model.multi_label = False  # NMS multiple labels per box
        self.model.max_det = 1000  # maximum number of detections per image

    def detect_probe_holder_horizontal(self, save_image=False):

        if save_image:
            self.save_debug_image()

        image_copy = self.image.copy()

        results = self.model(self.image, size=640)  # try 480, 512, 640

<<<<<<< HEAD
        # handle the error with try and except
        try:
            if results.pred[0] is not None:  # if there are any detections
                predictions = results.pred[0]
                if predictions[:, 4]:
                    #TODO: add some conditions to avoid wrong detections, eg. like the area of the bounding box
                    boxes = predictions[:, :4]  # x1, y1, x2, y2

                    # find the center of the image
                    center = (image_copy.shape[1] / 2, image_copy.shape[0] / 2)

                    # draw vertical line at the center of the image
                    cv2.line(image_copy, (int(center[0]), 0),
                            (int(center[0]), image_copy.shape[0]), (0, 0, 255), 1)

                    # find the center of the bounding box
                    center_box = (boxes[0][0] + boxes[0][2]) / \
                        2, (boxes[0][1] + boxes[0][3]) / 2

                    # show the center of the bounding box on the image
                    cv2.circle(image_copy, (int(center_box[0]), int(
                        center_box[1])), 4, (255, 255, 0), 1)

                    # find the error in y direction
                    error_y = center[0] - center_box[0]

                    # print the error on the image on the top left corner of the image
                    cv2.putText(image_copy, "Error: " + str(error_y.numpy()), (10, 30),
                                cv2.FONT_HERSHEY_SIMPLEX, 1, (255, 255, 0), 2)

                    # draw the error line from the center of bounding box to the y axis of the image
                    cv2.line(image_copy, (int(center_box[0]), int(center_box[1])), (int(
                        center_box[0] + error_y), int(center_box[1])), (0, 255, 0), 2)

                    # publish the debug image
                    self.img_pub.publish(
                        self.bridge.cv2_to_imgmsg(image_copy, "bgr8"))

                    return None, error_y.numpy()  # error in x direction (=0), error in y direction
                else:
                    print("No predictions")
                    return None, None
=======
        if results.pred[0] is not None:  # if there are any detections
            predictions = results.pred[0]
            if predictions[:, 4]:
                #TODO: add some conditions to avoid wrong detections, eg. like the area of the bounding box
                boxes = predictions[:, :4]  # x1, y1, x2, y2

                # find the center of the image
                center = (image_copy.shape[1] / 2, image_copy.shape[0] / 2)

                # draw vertical line at the center of the image
                cv2.line(image_copy, (int(center[0]), 0),
                         (int(center[0]), image_copy.shape[0]), (0, 0, 255), 1)

                # find the center of the bounding box
                center_box = (boxes[0][0] + boxes[0][2]) / \
                    2, (boxes[0][1] + boxes[0][3]) / 2

                # show the center of the bounding box on the image
                cv2.circle(image_copy, (int(center_box[0]), int(
                    center_box[1])), 4, (255, 255, 0), 1)

                # find the error in y direction
                error_x = center[0] - center_box[0]

                # print the error on the image on the top left corner of the image
                cv2.putText(image_copy, "Error: " + str(error_x.numpy()), (10, 30),
                            cv2.FONT_HERSHEY_SIMPLEX, 1, (255, 255, 0), 2)

                # draw the error line from the center of bounding box to the y axis of the image
                cv2.line(image_copy, (int(center_box[0]), int(center_box[1])), (int(
                    center_box[0] + error_x), int(center_box[1])), (0, 255, 0), 2)

                # publish the debug image
                self.img_pub.publish(
                    self.bridge.cv2_to_imgmsg(image_copy, "bgr8"))

                return error_x.numpy(), None  # error in x direction
>>>>>>> c437ed3a
            else:
                print("No predictions")
                return None, None
        except:
            print("No predictions")
            return None, None
        
    def save_debug_image(self):
       
        # get the current date and time
        now = datetime.datetime.now()

        if self.image is not None:
            cv2.imwrite(os.path.join(
                self.save_debug_image_dir, 'WindCable_debug_image_{}.png'.format(now)), self.image)<|MERGE_RESOLUTION|>--- conflicted
+++ resolved
@@ -357,7 +357,7 @@
         # parameters
         circularity_threshold_min = 0.0
         circularity_threshold_max = 0.5
-        contours_area_threshold_min = 100
+        contours_area_threshold_min = 5000
         contours_area_threshold_max = 10000
 
         # draw a rectangle on the image from the center of the image
@@ -496,7 +496,6 @@
 
         results = self.model(self.image, size=640)  # try 480, 512, 640
 
-<<<<<<< HEAD
         # handle the error with try and except
         try:
             if results.pred[0] is not None:  # if there are any detections
@@ -521,63 +520,21 @@
                         center_box[1])), 4, (255, 255, 0), 1)
 
                     # find the error in y direction
-                    error_y = center[0] - center_box[0]
+                    error_x = center[0] - center_box[0]
 
                     # print the error on the image on the top left corner of the image
-                    cv2.putText(image_copy, "Error: " + str(error_y.numpy()), (10, 30),
+                    cv2.putText(image_copy, "Error: " + str(error_x.numpy()), (10, 30),
                                 cv2.FONT_HERSHEY_SIMPLEX, 1, (255, 255, 0), 2)
 
                     # draw the error line from the center of bounding box to the y axis of the image
                     cv2.line(image_copy, (int(center_box[0]), int(center_box[1])), (int(
-                        center_box[0] + error_y), int(center_box[1])), (0, 255, 0), 2)
+                        center_box[0] + error_x), int(center_box[1])), (0, 255, 0), 2)
 
                     # publish the debug image
                     self.img_pub.publish(
                         self.bridge.cv2_to_imgmsg(image_copy, "bgr8"))
 
-                    return None, error_y.numpy()  # error in x direction (=0), error in y direction
-                else:
-                    print("No predictions")
-                    return None, None
-=======
-        if results.pred[0] is not None:  # if there are any detections
-            predictions = results.pred[0]
-            if predictions[:, 4]:
-                #TODO: add some conditions to avoid wrong detections, eg. like the area of the bounding box
-                boxes = predictions[:, :4]  # x1, y1, x2, y2
-
-                # find the center of the image
-                center = (image_copy.shape[1] / 2, image_copy.shape[0] / 2)
-
-                # draw vertical line at the center of the image
-                cv2.line(image_copy, (int(center[0]), 0),
-                         (int(center[0]), image_copy.shape[0]), (0, 0, 255), 1)
-
-                # find the center of the bounding box
-                center_box = (boxes[0][0] + boxes[0][2]) / \
-                    2, (boxes[0][1] + boxes[0][3]) / 2
-
-                # show the center of the bounding box on the image
-                cv2.circle(image_copy, (int(center_box[0]), int(
-                    center_box[1])), 4, (255, 255, 0), 1)
-
-                # find the error in y direction
-                error_x = center[0] - center_box[0]
-
-                # print the error on the image on the top left corner of the image
-                cv2.putText(image_copy, "Error: " + str(error_x.numpy()), (10, 30),
-                            cv2.FONT_HERSHEY_SIMPLEX, 1, (255, 255, 0), 2)
-
-                # draw the error line from the center of bounding box to the y axis of the image
-                cv2.line(image_copy, (int(center_box[0]), int(center_box[1])), (int(
-                    center_box[0] + error_x), int(center_box[1])), (0, 255, 0), 2)
-
-                # publish the debug image
-                self.img_pub.publish(
-                    self.bridge.cv2_to_imgmsg(image_copy, "bgr8"))
-
                 return error_x.numpy(), None  # error in x direction
->>>>>>> c437ed3a
             else:
                 print("No predictions")
                 return None, None
