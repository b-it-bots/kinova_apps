#!/usr/bin/env python3

import rospy
from robothon2023.abstract_action import AbstractAction
from robothon2023.full_arm_movement import FullArmMovement
from robothon2023.transform_utils import TransformUtils
from utils.kinova_pose import get_kinovapose_from_list, get_kinovapose_from_pose_stamped
from geometry_msgs.msg import PoseStamped, Quaternion
from kortex_driver.srv import *
from kortex_driver.msg import *
import tf
import os
from sensor_msgs.msg import Image
from cv_bridge import CvBridge, CvBridgeError
import cv2
import numpy as np
import math
import datetime
import pdb

class WindCableAction(AbstractAction):
    def __init__(self, arm: FullArmMovement, transform_utils: TransformUtils) -> None:
        super().__init__(arm, transform_utils)
        self.debug = rospy.get_param("~debug", False)
        self.img_sub = rospy.Subscriber(
            '/camera/color/image_raw', Image, self.image_cb)
        self.img_pub = rospy.Publisher(
            '/visual_servoing_debug_img', Image, queue_size=10)
        self.img_pub_debug_original = rospy.Publisher(
            '/visual_servoing_debug_img_original', Image, queue_size=10)
        self.img_pub_debug_contours = rospy.Publisher(
            '/visual_servoing_debug_img_contours', Image, queue_size=10)
        self.image = None
        self.loop_rate = rospy.Rate(10)
        self.bridge = CvBridge()
        self.cart_vel_pub = rospy.Publisher('/my_gen3/in/cartesian_velocity', kortex_driver.msg.TwistCommand, queue_size=1)

    def pre_perceive(self) -> bool:
        print ("in pre perceive")        

        # pre-perceive pose

        # get the pre-perceive pose from tf
        msg = PoseStamped()
        msg.header.frame_id = "wind_cable_link"
        msg.header.stamp = rospy.Time(0)
<<<<<<< HEAD
        wind_cable_pose = self.transform_utils.transformed_pose_with_retries(msg, "base_link", execute_arm=True)

        # convert to kinova pose
        kp = get_kinovapose_from_pose_stamped(wind_cable_pose)
=======
        wind_cable_pose = self.transform_utils.transformed_pose_with_retries(msg, "base_link", execute_arm=True, offset=[0, 0, math.pi/2])

        # convert to kinova pose
        kp = get_kinovapose_from_pose_stamped(wind_cable_pose)

        kp.z -= 0.01
>>>>>>> 45668c37

        # send to arm
        rospy.loginfo("Sending pre-perceive pose to arm")
        success = self.arm.send_cartesian_pose(kp)
<<<<<<< HEAD
        
        return success

=======


        
        return success

>>>>>>> 45668c37
    def act(self) -> bool:
        
        # start visual servoing
        rospy.loginfo("Starting visual servoing")
<<<<<<< HEAD
        success = self.run_visual_servoing(self.detect_wind_cablem, True)
=======
        # success = self.run_visual_servoing(self.detect_wind_cable, True)
>>>>>>> 45668c37

        # if not success:
        #     return False
        
        # wind cable
        success = self.wind_cable()
        
        if not success:
            return False
        
        # wind cable
        # success = self.wind_cable()
        
        if not success:
            return False

        return success

    def verify(self) -> bool:
        print ("in verify")
        return True
    
    def image_cb(self, msg):

        # get the image from the message
        try:
            image = self.bridge.imgmsg_to_cv2(msg, "bgr8")
        except CvBridgeError as e:
            print(e)
        self.image = image
    
    def wind_cable(self) -> bool:

        wind_cable_kinova_poses = []
        pose_num = 1
        self.arm.execute_gripper_command(0.0)
        print('gripper opened 67')
        success = False
        for i in range(1, 5):
            gripper_angle = rospy.get_param("~wind_poses/traj" + str(i)+"/gripper")
            
            poses = rospy.get_param("~wind_poses/traj" + str(i)+"/poses")
            
            # from poses dict, get number of poses
            num_poses = len(poses)

            waypoints = []
            
            # for each pose, get the pose and convert to kinova pose
            for j in range(pose_num, num_poses+pose_num):
                pose = poses["pose" + str(j)]

                msg = PoseStamped()
                msg.header.frame_id = "board_link"
                msg.pose.position.x = pose["position"]["x"]
                msg.pose.position.y = pose["position"]["y"]
                msg.pose.position.z = pose["position"]["z"]
                msg.pose.orientation.x = pose["orientation"]["x"]
                msg.pose.orientation.y = pose["orientation"]["y"]
                msg.pose.orientation.z = pose["orientation"]["z"]
                msg.pose.orientation.w = pose["orientation"]["w"]

                # convert to base_link frame
                msg_in_base = self.transform_utils.transformed_pose_with_retries(msg, "base_link")

                # convert to kinova_pose
                kp = get_kinovapose_from_pose_stamped(msg_in_base)

                waypoints.append(kp)

            # if pose_num == 1:
            #     print('going to pose 1')
            #     self.arm.send_cartesian_pose(waypoints[0])

            pose_num += num_poses

            print('gripper closed')
            self.arm.execute_gripper_command(gripper_angle)
            success = self.arm.traverse_waypoints(waypoints)

        print('first round done')

        # round 2
        pose_num = 1
        for i in range(1, 5):
            gripper_angle = rospy.get_param("~wind_poses/traj" + str(i)+"/gripper")
            
            poses = rospy.get_param("~wind_poses/traj" + str(i)+"/poses")
            
            # from poses dict, get number of poses
            num_poses = len(poses)

            waypoints = []
            
            # for each pose, get the pose and convert to kinova pose
            for j in range(pose_num, num_poses+pose_num):
                pose = poses["pose" + str(j)]

                msg = PoseStamped()
                msg.header.frame_id = "board_link"
                msg.pose.position.x = pose["position"]["x"]
                msg.pose.position.y = pose["position"]["y"]
                msg.pose.position.z = pose["position"]["z"]
                msg.pose.orientation.x = pose["orientation"]["x"]
                msg.pose.orientation.y = pose["orientation"]["y"]
                msg.pose.orientation.z = pose["orientation"]["z"]
                msg.pose.orientation.w = pose["orientation"]["w"]

                # convert to base_link frame
                msg_in_base = self.transform_utils.transformed_pose_with_retries(msg, "base_link")

                # convert to kinova_pose
                kp = get_kinovapose_from_pose_stamped(msg_in_base)

                waypoints.append(kp)

            pose_num += num_poses

            print('gripper closed')
            self.arm.execute_gripper_command(gripper_angle)
            success = self.arm.traverse_waypoints(waypoints)

        # go to end pose
        pose = rospy.get_param("~wind_poses/traj1/poses/pose2")

        msg = PoseStamped()
        msg.header.frame_id = "board_link"
        msg.pose.position.x = pose["position"]["x"]
        msg.pose.position.y = pose["position"]["y"]
        msg.pose.position.z = pose["position"]["z"]
        msg.pose.orientation.x = pose["orientation"]["x"]
        msg.pose.orientation.y = pose["orientation"]["y"]
        msg.pose.orientation.z = pose["orientation"]["z"]
        msg.pose.orientation.w = pose["orientation"]["w"]

        # convert to base_link frame
        msg_in_base = self.transform_utils.transformed_pose_with_retries(msg, "base_link")

        # convert to kinova_pose
        kp = get_kinovapose_from_pose_stamped(msg_in_base)

        success = self.arm.send_cartesian_pose(kp)

        return success
    
    def run_visual_servoing(self, vs_target_fn, run=True):
        stop = False
        while not rospy.is_shutdown():
            if self.image is None:
                rospy.loginfo('waiting for image')
                self.loop_rate.sleep()
                continue
            msg = kortex_driver.msg.TwistCommand()
            msg.reference_frame = kortex_driver.msg.CartesianReferenceFrame.CARTESIAN_REFERENCE_FRAME_TOOL
            x_error, y_error = vs_target_fn(True)
            if x_error is None:
                print('none')
                msg.twist.linear_x = 0.0
            if y_error is None:
                print('none')
                msg.twist.linear_y = 0.0
            if x_error is not None:
                rospy.loginfo('X Error: %.2f' % (x_error))
                if x_error < 0:
                    msg.twist.linear_x = -0.005
                if x_error > 0:
                    msg.twist.linear_x = 0.005
                if abs(x_error) < 40:
                    msg.twist.linear_x = 0.0
                elif abs(x_error) < 50:
                    msg.twist.linear_x *= 0.5

            if y_error is not None:
                rospy.loginfo('Y Error: %.2f' % (y_error))
                if y_error < 0:
                    msg.twist.linear_y = -0.005
                if y_error > 0:
                    msg.twist.linear_y = 0.005
                if abs(y_error) < 3:
                    msg.twist.linear_y = 0.0
                elif abs(y_error) < 10:
                    msg.twist.linear_y *= 0.5
            if run:
                self.cart_vel_pub.publish(msg)
                if msg.twist.linear_x == 0.0 and msg.twist.linear_y == 0 and x_error is not None and y_error is not None:
                    break
            self.loop_rate.sleep()
        msg = kortex_driver.msg.TwistCommand()
        msg.reference_frame = kortex_driver.msg.CartesianReferenceFrame.CARTESIAN_REFERENCE_FRAME_MIXED
        self.cart_vel_pub.publish(msg)

    def detect_wind_cable(self, save_image=False):

        if save_image:
            self.save_debug_image()

        # parameters
        circularity_threshold_min = 0.1
        circularity_threshold_max = 0.5
        contours_area_threshold_min = 5000
        contours_area_threshold_max = 10000

        # draw a rectangle on the image from the center of the image
        x_axis_right = 300
        x_axis_left = 300
        y_axis_top = 10
        y_axis_bottom = self.image.shape[0] # y_axis_bottom is height of the image

        # crop the ROI from the image with the rectangle
        roi = self.image[self.image.shape[0] // 2 - y_axis_top:self.image.shape[0] // 2 + y_axis_bottom,
                    self.image.shape[1] // 2 - x_axis_left:self.image.shape[1] // 2 + x_axis_right]

        # draw a white line on the bottom of the image
        cv2.line(roi, (0, roi.shape[0] - 1), (roi.shape[1],
                roi.shape[0] - 1), (255, 255, 255), 2)

        # draw a white line on the top of the image
        cv2.line(roi, (0, 0), (roi.shape[1], 0), (255, 255, 255), 2)

        roi_copy = roi.copy()
        roi_copy_2 = roi.copy()

        # convert the image to grayscale
        gray = cv2.cvtColor(roi, cv2.COLOR_BGR2GRAY)
        # apply gaussian blur to the image
        blur = cv2.GaussianBlur(gray, (5, 5), 0)
        # otsu thresholding
        ret, thresh = cv2.threshold(
            blur, 0, 255, cv2.THRESH_BINARY + cv2.THRESH_OTSU)
        # apply canny edge detection
        canny = cv2.Canny(thresh, 50, 150)
        # find the contours
        contours, _ = cv2.findContours(
            canny, cv2.RETR_EXTERNAL, cv2.CHAIN_APPROX_NONE)
        
        # draw the contours on the image
        # cv2.drawContours(roi_copy, contours, -1, (0, 255, 0), 2)

        # cv2.imshow("Contours", roi_copy)
        # cv2.waitKey(0)
        # cv2.destroyAllWindows()

        # filter out black contours
        filtered_contours = []
        for contour in contours:

            # Calculate area and perimeter of the contour
            area = cv2.contourArea(contour)
            perimeter = cv2.arcLength(contour, True)

            # filter out small contours
            if area < contours_area_threshold_min or area > contours_area_threshold_max:
                continue

            # print("Area: {}".format(area))

            # Calculate circularity of the contour
            circularity = (4 * np.pi * area) / (perimeter ** 2)

            # print("Circularity: {}".format(circularity))

            if circularity < circularity_threshold_min or circularity > circularity_threshold_max:
                continue
            
            # draw contours on the image
            # cv2.drawContours(roi_copy_2, [contour], -1, (0, 255, 0), 2)
            # cv2.imshow("Contours", roi_copy_2)
            # cv2.waitKey(0)
            # cv2.destroyAllWindows()

            filtered_contours.append(contour)

        print("Number of filtered contours: {}".format(len(filtered_contours)))
        
        # draw a horizontal line in the middle of the image
        horizontal_line = [(0, roi_copy_2.shape[0] // 2),
                           (roi_copy_2.shape[1], roi_copy_2.shape[0] // 2)]
        cv2.line(roi_copy_2, horizontal_line[0], horizontal_line[1], (0, 0, 255), 2)

        # draw a vertical line in the middle of the image
        vertical_line = [(roi_copy_2.shape[1] // 2, 0),
                        (roi_copy_2.shape[1] // 2, roi_copy_2.shape[0])]
        cv2.line(roi_copy_2, vertical_line[ 0], vertical_line[1], (0, 0, 255), 2)

        # NOTE: it should only be one contour
        if len(filtered_contours) > 1:
            print("More than one contour found!")
            print("TODO 1: failure recovery mechanism")
            return (None, None)

        elif len(filtered_contours) == 1:
            # get the contour points
            contour_points = filtered_contours[0]

            # get the bottom most point of the contour
            bottom_most_point = contour_points[contour_points[:, :, 1].argmax()][0]

            # draw a circle on the bottom most point
            cv2.circle(
                roi_copy_2, (bottom_most_point[0], bottom_most_point[1]), 5, (0, 0, 255), -1)

            error = (roi.shape[1] // 2) - bottom_most_point[0]
            print("Error: {}".format(error))

            # print the error on the image
            cv2.putText(roi_copy_2, "Error: {}".format(error), (10, 30),
                        cv2.FONT_HERSHEY_SIMPLEX, 1, (0, 0, 255), 2)

            # draw the error line on the image from the centroid to the vertical line
            error_line = [bottom_most_point, (roi.shape[1] // 2, bottom_most_point[1])]
            cv2.line(roi_copy_2, error_line[0], error_line[1], (255, 0, 0), 2)

            self.img_pub.publish(self.bridge.cv2_to_imgmsg(roi_copy_2, "bgr8"))

            return (error, None)

        else:
            print("No contour found!")
            return (None, None)
        
    def save_debug_image(self):
        config_path = os.path.join(os.path.dirname(__file__), '../..', 'images')
        
        # get the current date and time
        now = datetime.datetime.now()

        if self.image is not None:
            cv2.imwrite(os.path.join(config_path, 'debug_image_{}.png'.format(now)), self.image)<|MERGE_RESOLUTION|>--- conflicted
+++ resolved
@@ -44,55 +44,32 @@
         msg = PoseStamped()
         msg.header.frame_id = "wind_cable_link"
         msg.header.stamp = rospy.Time(0)
-<<<<<<< HEAD
-        wind_cable_pose = self.transform_utils.transformed_pose_with_retries(msg, "base_link", execute_arm=True)
+        wind_cable_pose = self.transform_utils.transformed_pose_with_retries(msg, "base_link", execute_arm=True, offset=[0, 0, math.pi/2])
 
         # convert to kinova pose
         kp = get_kinovapose_from_pose_stamped(wind_cable_pose)
-=======
-        wind_cable_pose = self.transform_utils.transformed_pose_with_retries(msg, "base_link", execute_arm=True, offset=[0, 0, math.pi/2])
-
-        # convert to kinova pose
-        kp = get_kinovapose_from_pose_stamped(wind_cable_pose)
 
         kp.z -= 0.01
->>>>>>> 45668c37
 
         # send to arm
         rospy.loginfo("Sending pre-perceive pose to arm")
         success = self.arm.send_cartesian_pose(kp)
-<<<<<<< HEAD
+
+
         
         return success
 
-=======
-
-
-        
-        return success
-
->>>>>>> 45668c37
     def act(self) -> bool:
         
         # start visual servoing
         rospy.loginfo("Starting visual servoing")
-<<<<<<< HEAD
-        success = self.run_visual_servoing(self.detect_wind_cablem, True)
-=======
         # success = self.run_visual_servoing(self.detect_wind_cable, True)
->>>>>>> 45668c37
 
         # if not success:
         #     return False
         
         # wind cable
         success = self.wind_cable()
-        
-        if not success:
-            return False
-        
-        # wind cable
-        # success = self.wind_cable()
         
         if not success:
             return False
